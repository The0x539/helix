--- conflicted
+++ resolved
@@ -5451,17 +5451,6 @@
 
 fn select_textobject(cx: &mut Context, objtype: textobject::TextObject, objsel: TextObjectSel) {
     let count = cx.count();
-<<<<<<< HEAD
-=======
-
-    cx.on_next_key(move |cx, event| {
-        cx.editor.autoinfo = None;
-        cx.editor.pseudo_pending = None;
-        if let Some(ch) = event.char() {
-            let textobject = move |editor: &mut Editor| {
-                let (view, doc) = current!(editor);
-                let text = doc.text().slice(..);
->>>>>>> 14e2ced4
 
     let textobject = move |editor: &mut Editor| {
         let (view, doc) = current!(editor);
@@ -5492,7 +5481,6 @@
                     if ch.is_ascii_alphanumeric() {
                         return range;
                     }
-<<<<<<< HEAD
                     // TODO: cancel new ranges if inconsistent surround matches across lines
                     textobject::textobject_surround(text, range, objtype, ch, count)
                 }
@@ -5552,40 +5540,6 @@
             TextObjectSel::Matching(Some(ch)),
         )
     }
-=======
-                });
-                doc.set_selection(view.id, selection);
-            };
-            textobject(cx.editor);
-            cx.editor.last_motion = Some(Motion(Box::new(textobject)));
-        }
-    });
-
-    if let Some((title, abbrev)) = match objtype {
-        textobject::TextObject::Inside => Some(("Match inside", "mi")),
-        textobject::TextObject::Around => Some(("Match around", "ma")),
-        _ => return,
-    } {
-        let help_text = [
-            ("w", "Word"),
-            ("W", "WORD"),
-            ("c", "Class (tree-sitter)"),
-            ("f", "Function (tree-sitter)"),
-            ("p", "Parameter (tree-sitter)"),
-            ("m", "Matching delimiter under cursor"),
-            (" ", "... or any character acting as a pair"),
-        ];
-
-        cx.editor.autoinfo = Some(Info::new(
-            title,
-            help_text
-                .into_iter()
-                .map(|(col1, col2)| (col1.to_string(), col2.to_string()))
-                .collect(),
-        ));
-        cx.editor.pseudo_pending = Some(abbrev.to_string());
-    };
->>>>>>> 14e2ced4
 }
 
 fn surround_add(cx: &mut Context) {
