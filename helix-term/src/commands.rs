pub(crate) mod dap;
pub(crate) mod lsp;
pub(crate) mod typed;

pub use dap::*;
pub use lsp::*;
pub use typed::*;

use helix_core::{
    comment, coords_at_pos, find_first_non_whitespace_char, find_root, graphemes,
    history::UndoKind,
    increment::date_time::DateTimeIncrementor,
    increment::{number::NumberIncrementor, Increment},
    indent,
    indent::IndentStyle,
    line_ending::{get_line_ending_of_str, line_end_char_index, str_is_line_ending},
    match_brackets,
    movement::{self, Direction},
    object, pos_at_coords,
    regex::{self, Regex, RegexBuilder},
    search, selection, shellwords, surround, textobject,
    tree_sitter::Node,
    unicode::width::UnicodeWidthChar,
    LineEnding, Position, Range, Rope, RopeGraphemes, RopeSlice, Selection, SmallVec, Tendril,
    Transaction,
};
use helix_view::{
    clipboard::ClipboardType,
    document::{Mode, SCRATCH_BUFFER_NAME},
    editor::{Action, Motion},
    info::Info,
    input::KeyEvent,
    keyboard::KeyCode,
    view::View,
    Document, DocumentId, Editor, ViewId,
};

use anyhow::{anyhow, bail, ensure, Context as _};
use fuzzy_matcher::FuzzyMatcher;
use insert::*;
use movement::Movement;

use crate::{
    args,
    compositor::{self, Component, Compositor},
    ui::{self, overlay::overlayed, FilePicker, Picker, Popup, Prompt, PromptEvent},
};

use crate::job::{self, Job, Jobs};
use futures_util::{FutureExt, StreamExt};
use std::{collections::HashMap, fmt, future::Future};
use std::{collections::HashSet, num::NonZeroUsize};

use std::{
    borrow::Cow,
    path::{Path, PathBuf},
};

use once_cell::sync::Lazy;
use serde::de::{self, Deserialize, Deserializer};

use grep_regex::RegexMatcherBuilder;
use grep_searcher::{sinks, BinaryDetection, SearcherBuilder};
use ignore::{DirEntry, WalkBuilder, WalkState};
use tokio_stream::wrappers::UnboundedReceiverStream;

pub struct Context<'a> {
    pub register: Option<char>,
    pub count: Option<NonZeroUsize>,
    pub editor: &'a mut Editor,
    pub last_key: Option<KeyEvent>,

    pub callback: Option<crate::compositor::Callback>,
    pub on_next_key_callback: Option<Box<dyn FnOnce(&mut Context, KeyEvent)>>,
    pub jobs: &'a mut Jobs,
}

impl<'a> Context<'a> {
    /// Push a new component onto the compositor.
    pub fn push_layer(&mut self, component: Box<dyn Component>) {
        self.callback = Some(Box::new(|compositor: &mut Compositor, _| {
            compositor.push(component)
        }));
    }

    #[inline]
    pub fn on_next_key(
        &mut self,
        on_next_key_callback: impl FnOnce(&mut Context, KeyEvent) + 'static,
    ) {
        self.on_next_key_callback = Some(Box::new(on_next_key_callback));
    }

    #[inline]
    pub fn callback<T, F>(
        &mut self,
        call: impl Future<Output = helix_lsp::Result<serde_json::Value>> + 'static + Send,
        callback: F,
    ) where
        T: for<'de> serde::Deserialize<'de> + Send + 'static,
        F: FnOnce(&mut Editor, &mut Compositor, T) + Send + 'static,
    {
        let callback = Box::pin(async move {
            let json = call.await?;
            let response = serde_json::from_value(json)?;
            let call: job::Callback =
                Box::new(move |editor: &mut Editor, compositor: &mut Compositor| {
                    callback(editor, compositor, response)
                });
            Ok(call)
        });
        self.jobs.callback(callback);
    }

    /// Returns 1 if no explicit count was provided
    #[inline]
    pub fn count(&self) -> usize {
        self.count.map_or(1, |v| v.get())
    }
}

pub enum Align {
    Top,
    Center,
    Bottom,
}

pub fn align_view(doc: &Document, view: &mut View, align: Align) {
    let pos = doc
        .selection(view.id)
        .primary()
        .cursor(doc.text().slice(..));
    let line = doc.text().char_to_line(pos);

    let height = view.inner_area().height as usize;

    let relative = match align {
        Align::Center => height / 2,
        Align::Top => 0,
        Align::Bottom => height,
    };

    view.offset.row = line.saturating_sub(relative);
}

/// A MappableCommand is either a static command like "jump_view_up" or a Typable command like
/// :format. It causes a side-effect on the state (usually by creating and applying a transaction).
/// Both of these types of commands can be mapped with keybindings in the config.toml.
#[derive(Clone)]
pub enum MappableCommand {
    Typable {
        name: String,
        args: Vec<String>,
        doc: String,
    },
    Static {
        name: &'static str,
        fun: fn(cx: &mut Context),
        doc: &'static str,
    },
}

macro_rules! static_commands {
    ( $($name:ident, $doc:literal,)* ) => {
        $(
            #[allow(non_upper_case_globals)]
            pub const $name: Self = Self::Static {
                name: stringify!($name),
                fun: $name,
                doc: $doc
            };
        )*

        pub const STATIC_COMMAND_LIST: &'static [Self] = &[
            $( Self::$name, )*
        ];
    }
}

impl MappableCommand {
    pub fn execute(&self, cx: &mut Context) {
        match &self {
            Self::Typable { name, args, doc: _ } => {
                let args: Vec<Cow<str>> = args.iter().map(Cow::from).collect();
                if let Some(command) = typed::TYPABLE_COMMAND_MAP.get(name.as_str()) {
                    let mut cx = compositor::Context {
                        editor: cx.editor,
                        jobs: cx.jobs,
                        scroll: None,
                    };
                    if let Err(e) = (command.fun)(&mut cx, &args[..], PromptEvent::Validate) {
                        cx.editor.set_error(format!("{}", e));
                    }
                }
            }
            Self::Static { fun, .. } => (fun)(cx),
        }
    }

    pub fn name(&self) -> &str {
        match &self {
            Self::Typable { name, .. } => name,
            Self::Static { name, .. } => name,
        }
    }

    pub fn doc(&self) -> &str {
        match &self {
            Self::Typable { doc, .. } => doc,
            Self::Static { doc, .. } => doc,
        }
    }

    #[rustfmt::skip]
    static_commands!(
        no_op, "Do nothing",
        move_char_left, "Move left",
        move_char_right, "Move right",
        move_line_up, "Move up",
        move_line_down, "Move down",
        extend_char_left, "Extend left",
        extend_char_right, "Extend right",
        extend_line_up, "Extend up",
        extend_line_down, "Extend down",
        copy_selection_on_next_line, "Copy selection on next line",
        copy_selection_on_prev_line, "Copy selection on previous line",
        move_next_word_start, "Move to beginning of next word",
        move_prev_word_start, "Move to beginning of previous word",
        move_prev_word_end, "Move to end of previous word",
        move_next_word_end, "Move to end of next word",
        move_next_long_word_start, "Move to beginning of next long word",
        move_prev_long_word_start, "Move to beginning of previous long word",
        move_next_long_word_end, "Move to end of next long word",
        extend_next_word_start, "Extend to beginning of next word",
        extend_prev_word_start, "Extend to beginning of previous word",
        extend_next_long_word_start, "Extend to beginning of next long word",
        extend_prev_long_word_start, "Extend to beginning of previous long word",
        extend_next_long_word_end, "Extend to end of next long word",
        extend_next_word_end, "Extend to end of next word",
        find_till_char, "Move till next occurance of char",
        find_next_char, "Move to next occurance of char",
        extend_till_char, "Extend till next occurance of char",
        extend_next_char, "Extend to next occurance of char",
        till_prev_char, "Move till previous occurance of char",
        find_prev_char, "Move to previous occurance of char",
        extend_till_prev_char, "Extend till previous occurance of char",
        extend_prev_char, "Extend to previous occurance of char",
        repeat_last_motion, "repeat last motion(extend_next_char, extend_till_char, find_next_char, find_till_char...)",
        replace, "Replace with new char",
        switch_case, "Switch (toggle) case",
        switch_to_uppercase, "Switch to uppercase",
        switch_to_lowercase, "Switch to lowercase",
        page_up, "Move page up",
        page_down, "Move page down",
        half_page_up, "Move half page up",
        half_page_down, "Move half page down",
        select_all, "Select whole document",
        select_regex, "Select all regex matches inside selections",
        split_selection, "Split selection into subselections on regex matches",
        split_selection_on_newline, "Split selection on newlines",
        search, "Search for regex pattern",
        rsearch, "Reverse search for regex pattern",
        search_next, "Select next search match",
        search_prev, "Select previous search match",
        extend_search_next, "Add next search match to selection",
        extend_search_prev, "Add previous search match to selection",
        search_selection, "Use current selection as search pattern",
        global_search, "Global Search in workspace folder",
        extend_line, "Select current line, if already selected, extend to next line",
        extend_to_line_bounds, "Extend selection to line bounds (line-wise selection)",
        delete_selection, "Delete selection",
        delete_selection_noyank, "Delete selection, without yanking",
        change_selection, "Change selection (delete and enter insert mode)",
        change_selection_noyank, "Change selection (delete and enter insert mode, without yanking)",
        collapse_selection, "Collapse selection onto a single cursor",
        flip_selections, "Flip selection cursor and anchor",
        ensure_selections_forward, "Ensure the selection is in forward direction",
        insert_mode, "Insert before selection",
        append_mode, "Insert after selection (append)",
        command_mode, "Enter command mode",
        file_picker, "Open file picker",
        code_action, "Perform code action",
        buffer_picker, "Open buffer picker",
        symbol_picker, "Open symbol picker",
        workspace_symbol_picker, "Open workspace symbol picker",
        last_picker, "Open last picker",
        prepend_to_line, "Insert at start of line",
        append_to_line, "Insert at end of line",
        open_below, "Open new line below selection",
        open_above, "Open new line above selection",
        normal_mode, "Enter normal mode",
        select_mode, "Enter selection extend mode",
        exit_select_mode, "Exit selection mode",
        goto_definition, "Goto definition",
        add_newline_above, "Add newline above",
        add_newline_below, "Add newline below",
        goto_type_definition, "Goto type definition",
        goto_implementation, "Goto implementation",
        goto_file_start, "Goto line number <n> else file start",
        goto_file_end, "Goto file end",
        goto_file, "Goto files in selection",
        goto_file_hsplit, "Goto files in selection (hsplit)",
        goto_file_vsplit, "Goto files in selection (vsplit)",
        goto_reference, "Goto references",
        goto_window_top, "Goto window top",
        goto_window_center, "Goto window center",
        goto_window_bottom, "Goto window bottom",
        goto_last_accessed_file, "Goto last accessed file",
        goto_last_modified_file, "Goto last modified file",
        goto_last_modification, "Goto last modification",
        goto_line, "Goto line",
        goto_last_line, "Goto last line",
        goto_first_diag, "Goto first diagnostic",
        goto_last_diag, "Goto last diagnostic",
        goto_next_diag, "Goto next diagnostic",
        goto_prev_diag, "Goto previous diagnostic",
        goto_line_start, "Goto line start",
        goto_line_end, "Goto line end",
        goto_next_buffer, "Goto next buffer",
        goto_previous_buffer, "Goto previous buffer",
        // TODO: different description ?
        goto_line_end_newline, "Goto line end",
        goto_first_nonwhitespace, "Goto first non-blank in line",
        trim_selections, "Trim whitespace from selections",
        extend_to_line_start, "Extend to line start",
        extend_to_line_end, "Extend to line end",
        extend_to_line_end_newline, "Extend to line end",
        signature_help, "Show signature help",
        insert_tab, "Insert tab char",
        insert_newline, "Insert newline char",
        delete_char_backward, "Delete previous char",
        delete_char_forward, "Delete next char",
        delete_word_backward, "Delete previous word",
        delete_word_forward, "Delete next word",
        kill_to_line_start, "Delete content till the start of the line",
        kill_to_line_end, "Delete content till the end of the line",
        undo, "Undo change",
        redo, "Redo change",
        earlier, "Move backward in history",
        later, "Move forward in history",
        yank, "Yank selection",
        yank_joined_to_clipboard, "Join and yank selections to clipboard",
        yank_main_selection_to_clipboard, "Yank main selection to clipboard",
        yank_joined_to_primary_clipboard, "Join and yank selections to primary clipboard",
        yank_main_selection_to_primary_clipboard, "Yank main selection to primary clipboard",
        replace_with_yanked, "Replace with yanked text",
        replace_selections_with_clipboard, "Replace selections by clipboard content",
        replace_selections_with_primary_clipboard, "Replace selections by primary clipboard content",
        paste_after, "Paste after selection",
        paste_before, "Paste before selection",
        paste_clipboard_after, "Paste clipboard after selections",
        paste_clipboard_before, "Paste clipboard before selections",
        paste_primary_clipboard_after, "Paste primary clipboard after selections",
        paste_primary_clipboard_before, "Paste primary clipboard before selections",
        indent, "Indent selection",
        unindent, "Unindent selection",
        format_selections, "Format selection",
        join_selections, "Join lines inside selection",
        keep_selections, "Keep selections matching regex",
        remove_selections, "Remove selections matching regex",
        align_selections, "Align selections in column",
        keep_primary_selection, "Keep primary selection",
        remove_primary_selection, "Remove primary selection",
        completion, "Invoke completion popup",
        hover, "Show docs for item under cursor",
        toggle_comments, "Comment/uncomment selections",
        rotate_selections_forward, "Rotate selections forward",
        rotate_selections_backward, "Rotate selections backward",
        rotate_selection_contents_forward, "Rotate selection contents forward",
        rotate_selection_contents_backward, "Rotate selections contents backward",
        expand_selection, "Expand selection to parent syntax node",
        shrink_selection, "Shrink selection to previously expanded syntax node",
        select_next_sibling, "Select the next sibling in the syntax tree",
        select_prev_sibling, "Select the previous sibling in the syntax tree",
        jump_forward, "Jump forward on jumplist",
        jump_backward, "Jump backward on jumplist",
        save_selection, "Save the current selection to the jumplist",
        jump_view_right, "Jump to the split to the right",
        jump_view_left, "Jump to the split to the left",
        jump_view_up, "Jump to the split above",
        jump_view_down, "Jump to the split below",
        rotate_view, "Goto next window",
        hsplit, "Horizontal bottom split",
        vsplit, "Vertical right split",
        wclose, "Close window",
        wonly, "Current window only",
        select_register, "Select register",
        insert_register, "Insert register",
        align_view_middle, "Align view middle",
        align_view_top, "Align view top",
        align_view_center, "Align view center",
        align_view_bottom, "Align view bottom",
        scroll_up, "Scroll view up",
        scroll_down, "Scroll view down",
        match_brackets, "Goto matching bracket",
        surround_add, "Surround add",
        surround_replace, "Surround replace",
        surround_delete, "Surround delete",
        select_around_word, "Select around current word",
        select_inside_word, "Select inside current word",
        select_around_long_word, "Select around current long word",
        select_inside_long_word, "Select inside current long word",
        select_around_class, "Select around current class",
        select_inside_class, "Select inside current class",
        select_around_function, "Select around current function",
        select_inside_function, "Select inside current function",
        select_around_parameter, "Select around current parameter",
        select_inside_parameter, "Select inside current parameter",
        select_around_cursor_pair, "Select around matching delimiter under cursor",
        select_inside_cursor_pair, "Select inside matching delimiter under cursor",
        select_around_pair, "Select around matching delimiter",
        select_inside_pair, "Select inside maching delimiter",
        goto_next_function, "Goto next function",
        goto_prev_function, "Goto previous function",
        goto_next_class, "Goto next class",
        goto_prev_class, "Goto previous class",
        goto_next_parameter, "Goto next parameter",
        goto_prev_parameter, "Goto previous parameter",
        goto_next_comment, "Goto next comment",
        goto_prev_comment, "Goto previous comment",
        dap_launch, "Launch debug target",
        dap_toggle_breakpoint, "Toggle breakpoint",
        dap_continue, "Continue program execution",
        dap_pause, "Pause program execution",
        dap_step_in, "Step in",
        dap_step_out, "Step out",
        dap_next, "Step to next",
        dap_variables, "List variables",
        dap_terminate, "End debug session",
        dap_edit_condition, "Edit condition of the breakpoint on the current line",
        dap_edit_log, "Edit log message of the breakpoint on the current line",
        dap_switch_thread, "Switch current thread",
        dap_switch_stack_frame, "Switch stack frame",
        dap_enable_exceptions, "Enable exception breakpoints",
        dap_disable_exceptions, "Disable exception breakpoints",
        shell_pipe, "Pipe selections through shell command",
        shell_pipe_to, "Pipe selections into shell command, ignoring command output",
        shell_insert_output, "Insert output of shell command before each selection",
        shell_append_output, "Append output of shell command after each selection",
        shell_keep_pipe, "Filter selections with shell predicate",
        suspend, "Suspend",
        rename_symbol, "Rename symbol",
        increment, "Increment",
        decrement, "Decrement",
        record_macro, "Record macro",
        replay_macro, "Replay macro",
        command_palette, "Open command pallete",
    );
}

impl fmt::Debug for MappableCommand {
    fn fmt(&self, f: &mut std::fmt::Formatter<'_>) -> std::fmt::Result {
        f.debug_tuple("MappableCommand")
            .field(&self.name())
            .finish()
    }
}

impl fmt::Display for MappableCommand {
    fn fmt(&self, f: &mut std::fmt::Formatter<'_>) -> std::fmt::Result {
        f.write_str(self.name())
    }
}

impl std::str::FromStr for MappableCommand {
    type Err = anyhow::Error;

    fn from_str(s: &str) -> Result<Self, Self::Err> {
        if let Some(suffix) = s.strip_prefix(':') {
            let mut typable_command = suffix.split(' ').into_iter().map(|arg| arg.trim());
            let name = typable_command
                .next()
                .ok_or_else(|| anyhow!("Expected typable command name"))?;
            let args = typable_command
                .map(|s| s.to_owned())
                .collect::<Vec<String>>();
            typed::TYPABLE_COMMAND_MAP
                .get(name)
                .map(|cmd| MappableCommand::Typable {
                    name: cmd.name.to_owned(),
                    doc: format!(":{} {:?}", cmd.name, args),
                    args,
                })
                .ok_or_else(|| anyhow!("No TypableCommand named '{}'", s))
        } else {
            MappableCommand::STATIC_COMMAND_LIST
                .iter()
                .find(|cmd| cmd.name() == s)
                .cloned()
                .ok_or_else(|| anyhow!("No command named '{}'", s))
        }
    }
}

impl<'de> Deserialize<'de> for MappableCommand {
    fn deserialize<D>(deserializer: D) -> Result<Self, D::Error>
    where
        D: Deserializer<'de>,
    {
        let s = String::deserialize(deserializer)?;
        s.parse().map_err(de::Error::custom)
    }
}

impl PartialEq for MappableCommand {
    fn eq(&self, other: &Self) -> bool {
        match (self, other) {
            (
                MappableCommand::Typable {
                    name: first_name, ..
                },
                MappableCommand::Typable {
                    name: second_name, ..
                },
            ) => first_name == second_name,
            (
                MappableCommand::Static {
                    name: first_name, ..
                },
                MappableCommand::Static {
                    name: second_name, ..
                },
            ) => first_name == second_name,
            _ => false,
        }
    }
}

fn no_op(_cx: &mut Context) {}

fn move_impl<F>(cx: &mut Context, move_fn: F, dir: Direction, behaviour: Movement)
where
    F: Fn(RopeSlice, Range, Direction, usize, Movement) -> Range,
{
    let count = cx.count();
    let (view, doc) = current!(cx.editor);
    let text = doc.text().slice(..);

    let selection = doc
        .selection(view.id)
        .clone()
        .transform(|range| move_fn(text, range, dir, count, behaviour));
    doc.set_selection(view.id, selection);
}

use helix_core::movement::{move_horizontally, move_vertically};

fn move_char_left(cx: &mut Context) {
    move_impl(cx, move_horizontally, Direction::Backward, Movement::Move)
}

fn move_char_right(cx: &mut Context) {
    move_impl(cx, move_horizontally, Direction::Forward, Movement::Move)
}

fn move_line_up(cx: &mut Context) {
    move_impl(cx, move_vertically, Direction::Backward, Movement::Move)
}

fn move_line_down(cx: &mut Context) {
    move_impl(cx, move_vertically, Direction::Forward, Movement::Move)
}

fn extend_char_left(cx: &mut Context) {
    move_impl(cx, move_horizontally, Direction::Backward, Movement::Extend)
}

fn extend_char_right(cx: &mut Context) {
    move_impl(cx, move_horizontally, Direction::Forward, Movement::Extend)
}

fn extend_line_up(cx: &mut Context) {
    move_impl(cx, move_vertically, Direction::Backward, Movement::Extend)
}

fn extend_line_down(cx: &mut Context) {
    move_impl(cx, move_vertically, Direction::Forward, Movement::Extend)
}

fn goto_line_end_impl(view: &mut View, doc: &mut Document, movement: Movement) {
    let text = doc.text().slice(..);

    let selection = doc.selection(view.id).clone().transform(|range| {
        let line = range.cursor_line(text);
        let line_start = text.line_to_char(line);

        let pos = graphemes::prev_grapheme_boundary(text, line_end_char_index(&text, line))
            .max(line_start);

        range.put_cursor(text, pos, movement == Movement::Extend)
    });
    doc.set_selection(view.id, selection);
}

fn goto_line_end(cx: &mut Context) {
    let (view, doc) = current!(cx.editor);
    goto_line_end_impl(
        view,
        doc,
        if doc.mode == Mode::Select {
            Movement::Extend
        } else {
            Movement::Move
        },
    )
}

fn extend_to_line_end(cx: &mut Context) {
    let (view, doc) = current!(cx.editor);
    goto_line_end_impl(view, doc, Movement::Extend)
}

fn goto_line_end_newline_impl(view: &mut View, doc: &mut Document, movement: Movement) {
    let text = doc.text().slice(..);

    let selection = doc.selection(view.id).clone().transform(|range| {
        let line = range.cursor_line(text);
        let pos = line_end_char_index(&text, line);

        range.put_cursor(text, pos, movement == Movement::Extend)
    });
    doc.set_selection(view.id, selection);
}

fn goto_line_end_newline(cx: &mut Context) {
    let (view, doc) = current!(cx.editor);
    goto_line_end_newline_impl(
        view,
        doc,
        if doc.mode == Mode::Select {
            Movement::Extend
        } else {
            Movement::Move
        },
    )
}

fn extend_to_line_end_newline(cx: &mut Context) {
    let (view, doc) = current!(cx.editor);
    goto_line_end_newline_impl(view, doc, Movement::Extend)
}

fn goto_line_start_impl(view: &mut View, doc: &mut Document, movement: Movement) {
    let text = doc.text().slice(..);

    let selection = doc.selection(view.id).clone().transform(|range| {
        let line = range.cursor_line(text);

        // adjust to start of the line
        let pos = text.line_to_char(line);
        range.put_cursor(text, pos, movement == Movement::Extend)
    });
    doc.set_selection(view.id, selection);
}

fn goto_line_start(cx: &mut Context) {
    let (view, doc) = current!(cx.editor);
    goto_line_start_impl(
        view,
        doc,
        if doc.mode == Mode::Select {
            Movement::Extend
        } else {
            Movement::Move
        },
    )
}

fn goto_next_buffer(cx: &mut Context) {
    goto_buffer(cx, Direction::Forward);
}

fn goto_previous_buffer(cx: &mut Context) {
    goto_buffer(cx, Direction::Backward);
}

fn goto_buffer(cx: &mut Context, direction: Direction) {
    let current = view!(cx.editor).doc;

    let id = match direction {
        Direction::Forward => {
            let iter = cx.editor.documents.keys();
            let mut iter = iter.skip_while(|id| *id != &current);
            iter.next(); // skip current item
            iter.next().or_else(|| cx.editor.documents.keys().next())
        }
        Direction::Backward => {
            let iter = cx.editor.documents.keys();
            let mut iter = iter.rev().skip_while(|id| *id != &current);
            iter.next(); // skip current item
            iter.next()
                .or_else(|| cx.editor.documents.keys().rev().next())
        }
    }
    .unwrap();

    let id = *id;

    cx.editor.switch(id, Action::Replace);
}

fn extend_to_line_start(cx: &mut Context) {
    let (view, doc) = current!(cx.editor);
    goto_line_start_impl(view, doc, Movement::Extend)
}

fn kill_to_line_start(cx: &mut Context) {
    let (view, doc) = current!(cx.editor);
    let text = doc.text().slice(..);

    let selection = doc.selection(view.id).clone().transform(|range| {
        let line = range.cursor_line(text);
        range.put_cursor(text, text.line_to_char(line), true)
    });
    delete_selection_insert_mode(doc, view, &selection);
}

fn kill_to_line_end(cx: &mut Context) {
    let (view, doc) = current!(cx.editor);
    let text = doc.text().slice(..);

    let selection = doc.selection(view.id).clone().transform(|range| {
        let line = range.cursor_line(text);
        let line_end_pos = line_end_char_index(&text, line);
        let pos = range.cursor(text);

        let mut new_range = range.put_cursor(text, line_end_pos, true);
        // don't want to remove the line separator itself if the cursor doesn't reach the end of line.
        if pos != line_end_pos {
            new_range.head = line_end_pos;
        }
        new_range
    });
    delete_selection_insert_mode(doc, view, &selection);
}

fn goto_first_nonwhitespace(cx: &mut Context) {
    let (view, doc) = current!(cx.editor);
    let text = doc.text().slice(..);

    let selection = doc.selection(view.id).clone().transform(|range| {
        let line = range.cursor_line(text);

        if let Some(pos) = find_first_non_whitespace_char(text.line(line)) {
            let pos = pos + text.line_to_char(line);
            range.put_cursor(text, pos, doc.mode == Mode::Select)
        } else {
            range
        }
    });
    doc.set_selection(view.id, selection);
}

fn trim_selections(cx: &mut Context) {
    let (view, doc) = current!(cx.editor);
    let text = doc.text().slice(..);

    let ranges: SmallVec<[Range; 1]> = doc
        .selection(view.id)
        .iter()
        .filter_map(|range| {
            if range.is_empty() || range.fragment(text).chars().all(|ch| ch.is_whitespace()) {
                return None;
            }
            let mut start = range.from();
            let mut end = range.to();
            start = movement::skip_while(text, start, |x| x.is_whitespace()).unwrap_or(start);
            end = movement::backwards_skip_while(text, end, |x| x.is_whitespace()).unwrap_or(end);
            if range.anchor < range.head {
                Some(Range::new(start, end))
            } else {
                Some(Range::new(end, start))
            }
        })
        .collect();

    if !ranges.is_empty() {
        let primary = doc.selection(view.id).primary();
        let idx = ranges
            .iter()
            .position(|range| range.overlaps(&primary))
            .unwrap_or(ranges.len() - 1);
        doc.set_selection(view.id, Selection::new(ranges, idx));
    } else {
        collapse_selection(cx);
        keep_primary_selection(cx);
    };
}

// align text in selection
fn align_selections(cx: &mut Context) {
    let (view, doc) = current!(cx.editor);
    let text = doc.text().slice(..);
    let selection = doc.selection(view.id);

    let mut column_widths: Vec<Vec<_>> = Vec::new();
    let mut last_line = text.len_lines() + 1;
    let mut col = 0;

    for range in selection {
        let coords = coords_at_pos(text, range.head);
        let anchor_coords = coords_at_pos(text, range.anchor);

        if coords.row != anchor_coords.row {
            cx.editor
                .set_error("align cannot work with multi line selections");
            return;
        }

        col = if coords.row == last_line { col + 1 } else { 0 };

        if col >= column_widths.len() {
            column_widths.push(Vec::new());
        }
        column_widths[col].push((range.from(), coords.col));

        last_line = coords.row;
    }

    let mut changes = Vec::with_capacity(selection.len());

    // Account for changes on each row
    let len = column_widths.first().map(|cols| cols.len()).unwrap_or(0);
    let mut offs = vec![0; len];

    for col in column_widths {
        let max_col = col
            .iter()
            .enumerate()
            .map(|(row, (_, cursor))| *cursor + offs[row])
            .max()
            .unwrap_or(0);

        for (row, (insert_pos, last_col)) in col.into_iter().enumerate() {
            let ins_count = max_col - (last_col + offs[row]);

            if ins_count == 0 {
                continue;
            }

            offs[row] += ins_count;

            changes.push((insert_pos, insert_pos, Some(" ".repeat(ins_count).into())));
        }
    }

    // The changeset has to be sorted
    changes.sort_unstable_by_key(|(from, _, _)| *from);

    let transaction = Transaction::change(doc.text(), changes.into_iter());
    doc.apply(&transaction, view.id);
}

fn goto_window(cx: &mut Context, align: Align) {
    let count = cx.count() - 1;
    let (view, doc) = current!(cx.editor);

    let height = view.inner_area().height as usize;

    // respect user given count if any
    // - 1 so we have at least one gap in the middle.
    // a height of 6 with padding of 3 on each side will keep shifting the view back and forth
    // as we type
    let scrolloff = cx.editor.config.scrolloff.min(height.saturating_sub(1) / 2);

    let last_line = view.last_line(doc);

    let line = match align {
        Align::Top => (view.offset.row + scrolloff + count),
        Align::Center => (view.offset.row + ((last_line - view.offset.row) / 2)),
        Align::Bottom => last_line.saturating_sub(scrolloff + count),
    }
    .max(view.offset.row + scrolloff)
    .min(last_line.saturating_sub(scrolloff));

    let pos = doc.text().line_to_char(line);

    doc.set_selection(view.id, Selection::point(pos));
}

fn goto_window_top(cx: &mut Context) {
    goto_window(cx, Align::Top)
}

fn goto_window_center(cx: &mut Context) {
    goto_window(cx, Align::Center)
}

fn goto_window_bottom(cx: &mut Context) {
    goto_window(cx, Align::Bottom)
}

fn move_word_impl<F>(cx: &mut Context, move_fn: F)
where
    F: Fn(RopeSlice, Range, usize) -> Range,
{
    let count = cx.count();
    let (view, doc) = current!(cx.editor);
    let text = doc.text().slice(..);

    let selection = doc
        .selection(view.id)
        .clone()
        .transform(|range| move_fn(text, range, count));
    doc.set_selection(view.id, selection);
}

fn move_next_word_start(cx: &mut Context) {
    move_word_impl(cx, movement::move_next_word_start)
}

fn move_prev_word_start(cx: &mut Context) {
    move_word_impl(cx, movement::move_prev_word_start)
}

fn move_prev_word_end(cx: &mut Context) {
    move_word_impl(cx, movement::move_prev_word_end)
}

fn move_next_word_end(cx: &mut Context) {
    move_word_impl(cx, movement::move_next_word_end)
}

fn move_next_long_word_start(cx: &mut Context) {
    move_word_impl(cx, movement::move_next_long_word_start)
}

fn move_prev_long_word_start(cx: &mut Context) {
    move_word_impl(cx, movement::move_prev_long_word_start)
}

fn move_next_long_word_end(cx: &mut Context) {
    move_word_impl(cx, movement::move_next_long_word_end)
}

fn goto_file_start(cx: &mut Context) {
    if cx.count.is_some() {
        goto_line(cx);
    } else {
        push_jump(cx.editor);
        let (view, doc) = current!(cx.editor);
        let text = doc.text().slice(..);
        let selection = doc
            .selection(view.id)
            .clone()
            .transform(|range| range.put_cursor(text, 0, doc.mode == Mode::Select));
        doc.set_selection(view.id, selection);
    }
}

fn goto_file_end(cx: &mut Context) {
    push_jump(cx.editor);
    let (view, doc) = current!(cx.editor);
    let text = doc.text().slice(..);
    let pos = doc.text().len_chars();
    let selection = doc
        .selection(view.id)
        .clone()
        .transform(|range| range.put_cursor(text, pos, doc.mode == Mode::Select));
    doc.set_selection(view.id, selection);
}

fn goto_file(cx: &mut Context) {
    goto_file_impl(cx, Action::Replace);
}

fn goto_file_hsplit(cx: &mut Context) {
    goto_file_impl(cx, Action::HorizontalSplit);
}

fn goto_file_vsplit(cx: &mut Context) {
    goto_file_impl(cx, Action::VerticalSplit);
}

fn goto_file_impl(cx: &mut Context, action: Action) {
    let (view, doc) = current_ref!(cx.editor);
    let text = doc.text();
    let selections = doc.selection(view.id);
    let mut paths: Vec<_> = selections
        .iter()
        .map(|r| text.slice(r.from()..r.to()).to_string())
        .collect();
    let primary = selections.primary();
    if selections.len() == 1 && primary.to() - primary.from() == 1 {
        let current_word = movement::move_next_long_word_start(
            text.slice(..),
            movement::move_prev_long_word_start(text.slice(..), primary, 1),
            1,
        );
        paths.clear();
        paths.push(
            text.slice(current_word.from()..current_word.to())
                .to_string(),
        );
    }
    for sel in paths {
        let p = sel.trim();
        if !p.is_empty() {
            if let Err(e) = cx.editor.open(PathBuf::from(p), action) {
                cx.editor.set_error(format!("Open file failed: {:?}", e));
            }
        }
    }
}

fn extend_word_impl<F>(cx: &mut Context, extend_fn: F)
where
    F: Fn(RopeSlice, Range, usize) -> Range,
{
    let count = cx.count();
    let (view, doc) = current!(cx.editor);
    let text = doc.text().slice(..);

    let selection = doc.selection(view.id).clone().transform(|range| {
        let word = extend_fn(text, range, count);
        let pos = word.cursor(text);
        range.put_cursor(text, pos, true)
    });
    doc.set_selection(view.id, selection);
}

fn extend_next_word_start(cx: &mut Context) {
    extend_word_impl(cx, movement::move_next_word_start)
}

fn extend_prev_word_start(cx: &mut Context) {
    extend_word_impl(cx, movement::move_prev_word_start)
}

fn extend_next_word_end(cx: &mut Context) {
    extend_word_impl(cx, movement::move_next_word_end)
}

fn extend_next_long_word_start(cx: &mut Context) {
    extend_word_impl(cx, movement::move_next_long_word_start)
}

fn extend_prev_long_word_start(cx: &mut Context) {
    extend_word_impl(cx, movement::move_prev_long_word_start)
}

fn extend_next_long_word_end(cx: &mut Context) {
    extend_word_impl(cx, movement::move_next_long_word_end)
}

fn will_find_char<F>(cx: &mut Context, search_fn: F, inclusive: bool, extend: bool)
where
    F: Fn(RopeSlice, char, usize, usize, bool) -> Option<usize> + 'static,
{
    // TODO: count is reset to 1 before next key so we move it into the closure here.
    // Would be nice to carry over.
    let count = cx.count();

    // need to wait for next key
    // TODO: should this be done by grapheme rather than char?  For example,
    // we can't properly handle the line-ending CRLF case here in terms of char.
    cx.on_next_key(move |cx, event| {
        let ch = match event {
            KeyEvent {
                code: KeyCode::Enter,
                ..
            } =>
            // TODO: this isn't quite correct when CRLF is involved.
            // This hack will work in most cases, since documents don't
            // usually mix line endings.  But we should fix it eventually
            // anyway.
            {
                doc!(cx.editor).line_ending.as_str().chars().next().unwrap()
            }

            KeyEvent {
                code: KeyCode::Char(ch),
                ..
            } => ch,
            _ => return,
        };

        find_char_impl(cx.editor, &search_fn, inclusive, extend, ch, count);
        cx.editor.last_motion = Some(Motion(Box::new(move |editor: &mut Editor| {
            find_char_impl(editor, &search_fn, inclusive, true, ch, 1);
        })));
    })
}

//

#[inline]
fn find_char_impl<F>(
    editor: &mut Editor,
    search_fn: &F,
    inclusive: bool,
    extend: bool,
    ch: char,
    count: usize,
) where
    F: Fn(RopeSlice, char, usize, usize, bool) -> Option<usize> + 'static,
{
    let (view, doc) = current!(editor);
    let text = doc.text().slice(..);

    let selection = doc.selection(view.id).clone().transform(|range| {
        // TODO: use `Range::cursor()` here instead.  However, that works in terms of
        // graphemes, whereas this function doesn't yet.  So we're doing the same logic
        // here, but just in terms of chars instead.
        let search_start_pos = if range.anchor < range.head {
            range.head - 1
        } else {
            range.head
        };

        search_fn(text, ch, search_start_pos, count, inclusive).map_or(range, |pos| {
            if extend {
                range.put_cursor(text, pos, true)
            } else {
                Range::point(range.cursor(text)).put_cursor(text, pos, true)
            }
        })
    });
    doc.set_selection(view.id, selection);
}

fn find_next_char_impl(
    text: RopeSlice,
    ch: char,
    pos: usize,
    n: usize,
    inclusive: bool,
) -> Option<usize> {
    let pos = (pos + 1).min(text.len_chars());
    if inclusive {
        search::find_nth_next(text, ch, pos, n)
    } else {
        let n = match text.get_char(pos) {
            Some(next_ch) if next_ch == ch => n + 1,
            _ => n,
        };
        search::find_nth_next(text, ch, pos, n).map(|n| n.saturating_sub(1))
    }
}

fn find_prev_char_impl(
    text: RopeSlice,
    ch: char,
    pos: usize,
    n: usize,
    inclusive: bool,
) -> Option<usize> {
    if inclusive {
        search::find_nth_prev(text, ch, pos, n)
    } else {
        let n = match text.get_char(pos.saturating_sub(1)) {
            Some(next_ch) if next_ch == ch => n + 1,
            _ => n,
        };
        search::find_nth_prev(text, ch, pos, n).map(|n| (n + 1).min(text.len_chars()))
    }
}

fn find_till_char(cx: &mut Context) {
    will_find_char(cx, find_next_char_impl, false, false)
}

fn find_next_char(cx: &mut Context) {
    will_find_char(cx, find_next_char_impl, true, false)
}

fn extend_till_char(cx: &mut Context) {
    will_find_char(cx, find_next_char_impl, false, true)
}

fn extend_next_char(cx: &mut Context) {
    will_find_char(cx, find_next_char_impl, true, true)
}

fn till_prev_char(cx: &mut Context) {
    will_find_char(cx, find_prev_char_impl, false, false)
}

fn find_prev_char(cx: &mut Context) {
    will_find_char(cx, find_prev_char_impl, true, false)
}

fn extend_till_prev_char(cx: &mut Context) {
    will_find_char(cx, find_prev_char_impl, false, true)
}

fn extend_prev_char(cx: &mut Context) {
    will_find_char(cx, find_prev_char_impl, true, true)
}

fn repeat_last_motion(cx: &mut Context) {
    let last_motion = cx.editor.last_motion.take();
    if let Some(m) = &last_motion {
        m.run(cx.editor);
        cx.editor.last_motion = last_motion;
    }
}

fn replace(cx: &mut Context) {
    let mut buf = [0u8; 4]; // To hold utf8 encoded char.

    // need to wait for next key
    cx.on_next_key(move |cx, event| {
        let (view, doc) = current!(cx.editor);
        let ch = match event {
            KeyEvent {
                code: KeyCode::Char(ch),
                ..
            } => Some(&ch.encode_utf8(&mut buf[..])[..]),
            KeyEvent {
                code: KeyCode::Enter,
                ..
            } => Some(doc.line_ending.as_str()),
            _ => None,
        };

        let selection = doc.selection(view.id);

        if let Some(ch) = ch {
            let transaction = Transaction::change_by_selection(doc.text(), selection, |range| {
                if !range.is_empty() {
                    let text: String =
                        RopeGraphemes::new(doc.text().slice(range.from()..range.to()))
                            .map(|g| {
                                let cow: Cow<str> = g.into();
                                if str_is_line_ending(&cow) {
                                    cow
                                } else {
                                    ch.into()
                                }
                            })
                            .collect();

                    (range.from(), range.to(), Some(text.into()))
                } else {
                    // No change.
                    (range.from(), range.to(), None)
                }
            });

            doc.apply(&transaction, view.id);
        }
    })
}

fn switch_case_impl<F>(cx: &mut Context, change_fn: F)
where
    F: Fn(Cow<str>) -> Tendril,
{
    let (view, doc) = current!(cx.editor);
    let selection = doc.selection(view.id);
    let transaction = Transaction::change_by_selection(doc.text(), selection, |range| {
        let text: Tendril = change_fn(range.fragment(doc.text().slice(..)));

        (range.from(), range.to(), Some(text))
    });

    doc.apply(&transaction, view.id);
}

fn switch_case(cx: &mut Context) {
    switch_case_impl(cx, |string| {
        string
            .chars()
            .flat_map(|ch| {
                if ch.is_lowercase() {
                    ch.to_uppercase().collect()
                } else if ch.is_uppercase() {
                    ch.to_lowercase().collect()
                } else {
                    vec![ch]
                }
            })
            .collect()
    });
}

fn switch_to_uppercase(cx: &mut Context) {
    switch_case_impl(cx, |string| string.to_uppercase().into());
}

fn switch_to_lowercase(cx: &mut Context) {
    switch_case_impl(cx, |string| string.to_lowercase().into());
}

pub fn scroll(cx: &mut Context, offset: usize, direction: Direction) {
    use Direction::*;
    let (view, doc) = current!(cx.editor);

    let range = doc.selection(view.id).primary();
    let text = doc.text().slice(..);

    let cursor = coords_at_pos(text, range.cursor(text));
    let doc_last_line = doc.text().len_lines().saturating_sub(1);

    let last_line = view.last_line(doc);

    if direction == Backward && view.offset.row == 0
        || direction == Forward && last_line == doc_last_line
    {
        return;
    }

    let height = view.inner_area().height;

    let scrolloff = cx.editor.config.scrolloff.min(height as usize / 2);

    view.offset.row = match direction {
        Forward => view.offset.row + offset,
        Backward => view.offset.row.saturating_sub(offset),
    }
    .min(doc_last_line);

    // recalculate last line
    let last_line = view.last_line(doc);

    // clamp into viewport
    let line = cursor
        .row
        .max(view.offset.row + scrolloff)
        .min(last_line.saturating_sub(scrolloff));

    // If cursor needs moving, replace primary selection
    if line != cursor.row {
        let head = pos_at_coords(text, Position::new(line, cursor.col), true); // this func will properly truncate to line end

        let anchor = if doc.mode == Mode::Select {
            range.anchor
        } else {
            head
        };

        // replace primary selection with an empty selection at cursor pos
        let prim_sel = Range::new(anchor, head);
        let mut sel = doc.selection(view.id).clone();
        let idx = sel.primary_index();
        sel = sel.replace(idx, prim_sel);
        doc.set_selection(view.id, sel);
    }
}

fn page_up(cx: &mut Context) {
    let view = view!(cx.editor);
    let offset = view.inner_area().height as usize;
    scroll(cx, offset, Direction::Backward);
}

fn page_down(cx: &mut Context) {
    let view = view!(cx.editor);
    let offset = view.inner_area().height as usize;
    scroll(cx, offset, Direction::Forward);
}

fn half_page_up(cx: &mut Context) {
    let view = view!(cx.editor);
    let offset = view.inner_area().height as usize / 2;
    scroll(cx, offset, Direction::Backward);
}

fn half_page_down(cx: &mut Context) {
    let view = view!(cx.editor);
    let offset = view.inner_area().height as usize / 2;
    scroll(cx, offset, Direction::Forward);
}

fn copy_selection_on_line(cx: &mut Context, direction: Direction) {
    let count = cx.count();
    let (view, doc) = current!(cx.editor);
    let text = doc.text().slice(..);
    let selection = doc.selection(view.id);
    let mut ranges = SmallVec::with_capacity(selection.ranges().len() * (count + 1));
    ranges.extend_from_slice(selection.ranges());
    let mut primary_index = 0;
    for range in selection.iter() {
        let is_primary = *range == selection.primary();
        let head_pos = coords_at_pos(text, range.head);
        let anchor_pos = coords_at_pos(text, range.anchor);
        let height = std::cmp::max(head_pos.row, anchor_pos.row)
            - std::cmp::min(head_pos.row, anchor_pos.row)
            + 1;

        if is_primary {
            primary_index = ranges.len();
        }
        ranges.push(*range);

        let mut sels = 0;
        let mut i = 0;
        while sels < count {
            let offset = (i + 1) * height;

            let anchor_row = match direction {
                Direction::Forward => anchor_pos.row + offset,
                Direction::Backward => anchor_pos.row.saturating_sub(offset),
            };

            let head_row = match direction {
                Direction::Forward => head_pos.row + offset,
                Direction::Backward => head_pos.row.saturating_sub(offset),
            };

            if anchor_row >= text.len_lines() || head_row >= text.len_lines() {
                break;
            }

            let anchor = pos_at_coords(text, Position::new(anchor_row, anchor_pos.col), true);
            let head = pos_at_coords(text, Position::new(head_row, head_pos.col), true);

            // skip lines that are too short
            if coords_at_pos(text, anchor).col == anchor_pos.col
                && coords_at_pos(text, head).col == head_pos.col
            {
                if is_primary {
                    primary_index = ranges.len();
                }
                ranges.push(Range::new(anchor, head));
                sels += 1;
            }

            i += 1;
        }
    }

    let selection = Selection::new(ranges, primary_index);
    doc.set_selection(view.id, selection);
}

fn copy_selection_on_prev_line(cx: &mut Context) {
    copy_selection_on_line(cx, Direction::Backward)
}

fn copy_selection_on_next_line(cx: &mut Context) {
    copy_selection_on_line(cx, Direction::Forward)
}

fn select_all(cx: &mut Context) {
    let (view, doc) = current!(cx.editor);

    let end = doc.text().len_chars();
    doc.set_selection(view.id, Selection::single(0, end))
}

fn select_regex(cx: &mut Context) {
    let reg = cx.register.unwrap_or('/');
    let prompt = ui::regex_prompt(
        cx,
        "select:".into(),
        Some(reg),
        ui::completers::none,
        move |view, doc, regex, event| {
            if event != PromptEvent::Update {
                return;
            }
            let text = doc.text().slice(..);
            if let Some(selection) =
                selection::select_on_matches(text, doc.selection(view.id), &regex)
            {
                doc.set_selection(view.id, selection);
            }
        },
    );

    cx.push_layer(Box::new(prompt));
}

fn split_selection(cx: &mut Context) {
    let reg = cx.register.unwrap_or('/');
    let prompt = ui::regex_prompt(
        cx,
        "split:".into(),
        Some(reg),
        ui::completers::none,
        move |view, doc, regex, event| {
            if event != PromptEvent::Update {
                return;
            }
            let text = doc.text().slice(..);
            let selection = selection::split_on_matches(text, doc.selection(view.id), &regex);
            doc.set_selection(view.id, selection);
        },
    );

    cx.push_layer(Box::new(prompt));
}

fn split_selection_on_newline(cx: &mut Context) {
    let (view, doc) = current!(cx.editor);
    let text = doc.text().slice(..);
    // only compile the regex once
    #[allow(clippy::trivial_regex)]
    static REGEX: Lazy<Regex> =
        Lazy::new(|| Regex::new(r"\r\n|[\n\r\u{000B}\u{000C}\u{0085}\u{2028}\u{2029}]").unwrap());
    let selection = selection::split_on_matches(text, doc.selection(view.id), &REGEX);
    doc.set_selection(view.id, selection);
}

#[allow(clippy::too_many_arguments)]
fn search_impl(
    doc: &mut Document,
    view: &mut View,
    contents: &str,
    regex: &Regex,
    movement: Movement,
    direction: Direction,
    scrolloff: usize,
    wrap_around: bool,
) {
    let text = doc.text().slice(..);
    let selection = doc.selection(view.id);

    // Get the right side of the primary block cursor for forward search, or the
    // grapheme before the start of the selection for reverse search.
    let start = match direction {
        Direction::Forward => text.char_to_byte(graphemes::next_grapheme_boundary(
            text,
            selection.primary().to(),
        )),
        Direction::Backward => text.char_to_byte(graphemes::prev_grapheme_boundary(
            text,
            selection.primary().from(),
        )),
    };

    // A regex::Match returns byte-positions in the str. In the case where we
    // do a reverse search and wraparound to the end, we don't need to search
    // the text before the current cursor position for matches, but by slicing
    // it out, we need to add it back to the position of the selection.
    let mut offset = 0;

    // use find_at to find the next match after the cursor, loop around the end
    // Careful, `Regex` uses `bytes` as offsets, not character indices!
    let mut mat = match direction {
        Direction::Forward => regex.find_at(contents, start),
        Direction::Backward => regex.find_iter(&contents[..start]).last(),
    };

    if wrap_around && mat.is_none() {
        mat = match direction {
            Direction::Forward => regex.find(contents),
            Direction::Backward => {
                offset = start;
                regex.find_iter(&contents[start..]).last()
            }
        }
        // TODO: message on wraparound
    }

    if let Some(mat) = mat {
        let start = text.byte_to_char(mat.start() + offset);
        let end = text.byte_to_char(mat.end() + offset);

        if end == 0 {
            // skip empty matches that don't make sense
            return;
        }

        // Determine range direction based on the primary range
        let primary = selection.primary();
        let range = if primary.head < primary.anchor {
            Range::new(end, start)
        } else {
            Range::new(start, end)
        };

        let selection = match movement {
            Movement::Extend => selection.clone().push(range),
            Movement::Move => selection.clone().replace(selection.primary_index(), range),
        };

        doc.set_selection(view.id, selection);
        // TODO: is_cursor_in_view does the same calculation as ensure_cursor_in_view
        if view.is_cursor_in_view(doc, 0) {
            view.ensure_cursor_in_view(doc, scrolloff);
        } else {
            align_view(doc, view, Align::Center)
        }
    };
}

fn search_completions(cx: &mut Context, reg: Option<char>) -> Vec<String> {
    let mut items = reg
        .and_then(|reg| cx.editor.registers.get(reg))
        .map_or(Vec::new(), |reg| reg.read().iter().take(200).collect());
    items.sort_unstable();
    items.dedup();
    items.into_iter().cloned().collect()
}

fn search(cx: &mut Context) {
    searcher(cx, Direction::Forward)
}

fn rsearch(cx: &mut Context) {
    searcher(cx, Direction::Backward)
}

fn searcher(cx: &mut Context, direction: Direction) {
    let reg = cx.register.unwrap_or('/');
    let scrolloff = cx.editor.config.scrolloff;
    let wrap_around = cx.editor.config.search.wrap_around;

    let doc = doc!(cx.editor);

    // TODO: could probably share with select_on_matches?

    // HAXX: sadly we can't avoid allocating a single string for the whole buffer since we can't
    // feed chunks into the regex yet
    let contents = doc.text().slice(..).to_string();
    let completions = search_completions(cx, Some(reg));

    let prompt = ui::regex_prompt(
        cx,
        "search:".into(),
        Some(reg),
        move |_editor: &Editor, input: &str| {
            completions
                .iter()
                .filter(|comp| comp.starts_with(input))
                .map(|comp| (0.., std::borrow::Cow::Owned(comp.clone())))
                .collect()
        },
        move |view, doc, regex, event| {
            if event != PromptEvent::Update {
                return;
            }
            search_impl(
                doc,
                view,
                &contents,
                &regex,
                Movement::Move,
                direction,
                scrolloff,
                wrap_around,
            );
        },
    );

    cx.push_layer(Box::new(prompt));
}

fn search_next_or_prev_impl(cx: &mut Context, movement: Movement, direction: Direction) {
    let scrolloff = cx.editor.config.scrolloff;
    let (view, doc) = current!(cx.editor);
    let registers = &cx.editor.registers;
    if let Some(query) = registers.read('/') {
        let query = query.last().unwrap();
        let contents = doc.text().slice(..).to_string();
        let search_config = &cx.editor.config.search;
        let case_insensitive = if search_config.smart_case {
            !query.chars().any(char::is_uppercase)
        } else {
            false
        };
        let wrap_around = search_config.wrap_around;
        if let Ok(regex) = RegexBuilder::new(query)
            .case_insensitive(case_insensitive)
            .build()
        {
            search_impl(
                doc,
                view,
                &contents,
                &regex,
                movement,
                direction,
                scrolloff,
                wrap_around,
            );
        } else {
            // get around warning `mutable_borrow_reservation_conflict`
            // which will be a hard error in the future
            // see: https://github.com/rust-lang/rust/issues/59159
            let query = query.clone();
            cx.editor.set_error(format!("Invalid regex: {}", query));
        }
    }
}

fn search_next(cx: &mut Context) {
    search_next_or_prev_impl(cx, Movement::Move, Direction::Forward);
}

fn search_prev(cx: &mut Context) {
    search_next_or_prev_impl(cx, Movement::Move, Direction::Backward);
}
fn extend_search_next(cx: &mut Context) {
    search_next_or_prev_impl(cx, Movement::Extend, Direction::Forward);
}

fn extend_search_prev(cx: &mut Context) {
    search_next_or_prev_impl(cx, Movement::Extend, Direction::Backward);
}

fn search_selection(cx: &mut Context) {
    let (view, doc) = current!(cx.editor);
    let contents = doc.text().slice(..);
    let query = doc.selection(view.id).primary().fragment(contents);
    let regex = regex::escape(&query);
    cx.editor.registers.get_mut('/').push(regex);
    let msg = format!("register '{}' set to '{}'", '/', query);
    cx.editor.set_status(msg);
}

fn global_search(cx: &mut Context) {
    let (all_matches_sx, all_matches_rx) =
        tokio::sync::mpsc::unbounded_channel::<(usize, PathBuf)>();
    let smart_case = cx.editor.config.search.smart_case;
    let file_picker_config = cx.editor.config.file_picker.clone();

    let completions = search_completions(cx, None);
    let prompt = ui::regex_prompt(
        cx,
        "global-search:".into(),
        None,
        move |_editor: &Editor, input: &str| {
            completions
                .iter()
                .filter(|comp| comp.starts_with(input))
                .map(|comp| (0.., std::borrow::Cow::Owned(comp.clone())))
                .collect()
        },
        move |_view, _doc, regex, event| {
            if event != PromptEvent::Validate {
                return;
            }

            if let Ok(matcher) = RegexMatcherBuilder::new()
                .case_smart(smart_case)
                .build(regex.as_str())
            {
                let searcher = SearcherBuilder::new()
                    .binary_detection(BinaryDetection::quit(b'\x00'))
                    .build();

                let search_root = std::env::current_dir()
                    .expect("Global search error: Failed to get current dir");
                WalkBuilder::new(search_root)
                    .hidden(file_picker_config.hidden)
                    .parents(file_picker_config.parents)
                    .ignore(file_picker_config.ignore)
                    .git_ignore(file_picker_config.git_ignore)
                    .git_global(file_picker_config.git_global)
                    .git_exclude(file_picker_config.git_exclude)
                    .max_depth(file_picker_config.max_depth)
                    .build_parallel()
                    .run(|| {
                        let mut searcher_cl = searcher.clone();
                        let matcher_cl = matcher.clone();
                        let all_matches_sx_cl = all_matches_sx.clone();
                        Box::new(move |dent: Result<DirEntry, ignore::Error>| -> WalkState {
                            let dent = match dent {
                                Ok(dent) => dent,
                                Err(_) => return WalkState::Continue,
                            };

                            match dent.file_type() {
                                Some(fi) => {
                                    if !fi.is_file() {
                                        return WalkState::Continue;
                                    }
                                }
                                None => return WalkState::Continue,
                            }

                            let result_sink = sinks::UTF8(|line_num, _| {
                                match all_matches_sx_cl
                                    .send((line_num as usize - 1, dent.path().to_path_buf()))
                                {
                                    Ok(_) => Ok(true),
                                    Err(_) => Ok(false),
                                }
                            });
                            let result =
                                searcher_cl.search_path(&matcher_cl, dent.path(), result_sink);

                            if let Err(err) = result {
                                log::error!(
                                    "Global search error: {}, {}",
                                    dent.path().display(),
                                    err
                                );
                            }
                            WalkState::Continue
                        })
                    });
            } else {
                // Otherwise do nothing
                // log::warn!("Global Search Invalid Pattern")
            }
        },
    );

    cx.push_layer(Box::new(prompt));

    let current_path = doc_mut!(cx.editor).path().cloned();

    let show_picker = async move {
        let all_matches: Vec<(usize, PathBuf)> =
            UnboundedReceiverStream::new(all_matches_rx).collect().await;
        let call: job::Callback =
            Box::new(move |editor: &mut Editor, compositor: &mut Compositor| {
                if all_matches.is_empty() {
                    editor.set_status("No matches found");
                    return;
                }

                let picker = FilePicker::new(
                    all_matches,
                    move |(_line_num, path)| {
                        let relative_path = helix_core::path::get_relative_path(path)
                            .to_string_lossy()
                            .into_owned();
                        if current_path.as_ref().map(|p| p == path).unwrap_or(false) {
                            format!("{} (*)", relative_path).into()
                        } else {
                            relative_path.into()
                        }
                    },
                    move |cx, (line_num, path), action| {
                        match cx.editor.open(path.into(), action) {
                            Ok(_) => {}
                            Err(e) => {
                                cx.editor.set_error(format!(
                                    "Failed to open file '{}': {}",
                                    path.display(),
                                    e
                                ));
                                return;
                            }
                        }

                        let line_num = *line_num;
                        let (view, doc) = current!(cx.editor);
                        let text = doc.text();
                        let start = text.line_to_char(line_num);
                        let end = text.line_to_char((line_num + 1).min(text.len_lines()));

                        doc.set_selection(view.id, Selection::single(start, end));
                        align_view(doc, view, Align::Center);
                    },
                    |_editor, (line_num, path)| Some((path.clone(), Some((*line_num, *line_num)))),
                );
                compositor.push(Box::new(overlayed(picker)));
            });
        Ok(call)
    };
    cx.jobs.callback(show_picker);
}

fn extend_line(cx: &mut Context) {
    let count = cx.count();
    let (view, doc) = current!(cx.editor);

    let text = doc.text();
    let range = doc.selection(view.id).primary();

    let (start_line, end_line) = range.line_range(text.slice(..));
    let start = text.line_to_char(start_line);
    let mut end = text.line_to_char((end_line + count).min(text.len_lines()));

    if range.from() == start && range.to() == end {
        end = text.line_to_char((end_line + count + 1).min(text.len_lines()));
    }

    doc.set_selection(view.id, Selection::single(start, end));
}

fn extend_to_line_bounds(cx: &mut Context) {
    let (view, doc) = current!(cx.editor);

    doc.set_selection(
        view.id,
        doc.selection(view.id).clone().transform(|range| {
            let text = doc.text();

            let (start_line, end_line) = range.line_range(text.slice(..));
            let start = text.line_to_char(start_line);
            let end = text.line_to_char((end_line + 1).min(text.len_lines()));

            if range.anchor <= range.head {
                Range::new(start, end)
            } else {
                Range::new(end, start)
            }
        }),
    );
}

enum Operation {
    Delete,
    Change,
}

fn delete_selection_impl(cx: &mut Context, op: Operation) {
    let (view, doc) = current!(cx.editor);

    let text = doc.text().slice(..);
    let selection = doc.selection(view.id);

    if cx.register != Some('_') {
        // first yank the selection
        let values: Vec<String> = selection.fragments(text).map(Cow::into_owned).collect();
        let reg_name = cx.register.unwrap_or('"');
        let registers = &mut cx.editor.registers;
        let reg = registers.get_mut(reg_name);
        reg.write(values);
    };

    // then delete
    let transaction = Transaction::change_by_selection(doc.text(), selection, |range| {
        (range.from(), range.to(), None)
    });
    doc.apply(&transaction, view.id);

    match op {
        Operation::Delete => {
            // exit select mode, if currently in select mode
            exit_select_mode(cx);
        }
        Operation::Change => {
            enter_insert_mode(doc);
        }
    }
}

#[inline]
fn delete_selection_insert_mode(doc: &mut Document, view: &View, selection: &Selection) {
    let view_id = view.id;

    // then delete
    let transaction = Transaction::change_by_selection(doc.text(), selection, |range| {
        (range.from(), range.to(), None)
    });
    doc.apply(&transaction, view_id);
}

fn delete_selection(cx: &mut Context) {
    delete_selection_impl(cx, Operation::Delete);
}

fn delete_selection_noyank(cx: &mut Context) {
    cx.register = Some('_');
    delete_selection_impl(cx, Operation::Delete);
}

fn change_selection(cx: &mut Context) {
    delete_selection_impl(cx, Operation::Change);
}

fn change_selection_noyank(cx: &mut Context) {
    cx.register = Some('_');
    delete_selection_impl(cx, Operation::Change);
}

fn collapse_selection(cx: &mut Context) {
    let (view, doc) = current!(cx.editor);
    let text = doc.text().slice(..);

    let selection = doc.selection(view.id).clone().transform(|range| {
        let pos = range.cursor(text);
        Range::new(pos, pos)
    });
    doc.set_selection(view.id, selection);
}

fn flip_selections(cx: &mut Context) {
    let (view, doc) = current!(cx.editor);

    let selection = doc
        .selection(view.id)
        .clone()
        .transform(|range| range.flip());
    doc.set_selection(view.id, selection);
}

fn ensure_selections_forward(cx: &mut Context) {
    let (view, doc) = current!(cx.editor);

    let selection = doc
        .selection(view.id)
        .clone()
        .transform(|r| match r.direction() {
            Direction::Forward => r,
            Direction::Backward => r.flip(),
        });

    doc.set_selection(view.id, selection);
}

fn enter_insert_mode(doc: &mut Document) {
    doc.mode = Mode::Insert;
}

// inserts at the start of each selection
fn insert_mode(cx: &mut Context) {
    let (view, doc) = current!(cx.editor);
    enter_insert_mode(doc);

    let selection = doc
        .selection(view.id)
        .clone()
        .transform(|range| Range::new(range.to(), range.from()));
    doc.set_selection(view.id, selection);
}

// inserts at the end of each selection
fn append_mode(cx: &mut Context) {
    let (view, doc) = current!(cx.editor);
    enter_insert_mode(doc);
    doc.restore_cursor = true;
    let text = doc.text().slice(..);

    // Make sure there's room at the end of the document if the last
    // selection butts up against it.
    let end = text.len_chars();
    let last_range = doc.selection(view.id).iter().last().unwrap();
    if !last_range.is_empty() && last_range.head == end {
        let transaction = Transaction::change(
            doc.text(),
            [(end, end, Some(doc.line_ending.as_str().into()))].into_iter(),
        );
        doc.apply(&transaction, view.id);
    }

    let selection = doc.selection(view.id).clone().transform(|range| {
        Range::new(
            range.from(),
            graphemes::next_grapheme_boundary(doc.text().slice(..), range.to()),
        )
    });
    doc.set_selection(view.id, selection);
}

fn file_picker(cx: &mut Context) {
    // We don't specify language markers, root will be the root of the current git repo
    let root = find_root(None, &[]).unwrap_or_else(|| PathBuf::from("./"));
    let picker = ui::file_picker(root, &cx.editor.config);
    cx.push_layer(Box::new(overlayed(picker)));
}

fn buffer_picker(cx: &mut Context) {
    let current = view!(cx.editor).doc;

    struct BufferMeta {
        id: DocumentId,
        path: Option<PathBuf>,
        is_modified: bool,
        is_current: bool,
    }

    impl BufferMeta {
        fn format(&self) -> Cow<str> {
            let path = self
                .path
                .as_deref()
                .map(helix_core::path::get_relative_path);
            let path = match path.as_deref().and_then(Path::to_str) {
                Some(path) => path,
                None => SCRATCH_BUFFER_NAME,
            };

            let mut flags = Vec::new();
            if self.is_modified {
                flags.push("+");
            }
            if self.is_current {
                flags.push("*");
            }

            let flag = if flags.is_empty() {
                "".into()
            } else {
                format!(" ({})", flags.join(""))
            };
            Cow::Owned(format!("{} {}{}", self.id, path, flag))
        }
    }

    let new_meta = |doc: &Document| BufferMeta {
        id: doc.id(),
        path: doc.path().cloned(),
        is_modified: doc.is_modified(),
        is_current: doc.id() == current,
    };

    let picker = FilePicker::new(
        cx.editor
            .documents
            .iter()
            .map(|(_, doc)| new_meta(doc))
            .collect(),
        BufferMeta::format,
        |cx, meta, action| {
            cx.editor.switch(meta.id, action);
        },
        |editor, meta| {
            let doc = &editor.documents.get(&meta.id)?;
            let &view_id = doc.selections().keys().next()?;
            let line = doc
                .selection(view_id)
                .primary()
                .cursor_line(doc.text().slice(..));
            Some((meta.path.clone()?, Some((line, line))))
        },
    );
    cx.push_layer(Box::new(overlayed(picker)));
}

pub fn command_palette(cx: &mut Context) {
    cx.callback = Some(Box::new(
        move |compositor: &mut Compositor, cx: &mut compositor::Context| {
            let doc = doc_mut!(cx.editor);
            let keymap =
                compositor.find::<ui::EditorView>().unwrap().keymaps[&doc.mode].reverse_map();

            let mut commands: Vec<MappableCommand> = MappableCommand::STATIC_COMMAND_LIST.into();
            commands.extend(typed::TYPABLE_COMMAND_LIST.iter().map(|cmd| {
                MappableCommand::Typable {
                    name: cmd.name.to_owned(),
                    doc: cmd.doc.to_owned(),
                    args: Vec::new(),
                }
            }));

            // formats key bindings, multiple bindings are comma separated,
            // individual key presses are joined with `+`
            let fmt_binding = |bindings: &Vec<Vec<Option<KeyEvent>>>| -> String {
                bindings
                    .iter()
                    .map(|bind| {
                        bind.iter()
                            .map(|key| key.map_or("…".into(), |k| k.to_string()))
                            .collect::<Vec<String>>()
                            .join("+")
                    })
                    .collect::<Vec<String>>()
                    .join(", ")
            };

            let picker = Picker::new(
                commands,
                move |command| match command {
                    MappableCommand::Typable { doc, name, .. } => match keymap.get(name as &String)
                    {
                        Some(bindings) => format!("{} ({})", doc, fmt_binding(bindings)).into(),
                        None => doc.into(),
                    },
                    MappableCommand::Static { doc, name, .. } => match keymap.get(*name) {
                        Some(bindings) => format!("{} ({})", doc, fmt_binding(bindings)).into(),
                        None => (*doc).into(),
                    },
                },
                move |cx, command, _action| {
                    let mut ctx = Context {
                        register: None,
                        count: std::num::NonZeroUsize::new(1),
                        editor: cx.editor,
                        last_key: None,
                        callback: None,
                        on_next_key_callback: None,
                        jobs: cx.jobs,
                    };
                    command.execute(&mut ctx);
                },
            );
            compositor.push(Box::new(picker));
        },
    ));
}

fn last_picker(cx: &mut Context) {
    // TODO: last picker does not seem to work well with buffer_picker
    cx.callback = Some(Box::new(|compositor: &mut Compositor, _| {
        if let Some(picker) = compositor.last_picker.take() {
            compositor.push(picker);
        }
        // XXX: figure out how to show error when no last picker lifetime
        // cx.editor.set_error("no last picker")
    }));
}

// I inserts at the first nonwhitespace character of each line with a selection
fn prepend_to_line(cx: &mut Context) {
    goto_first_nonwhitespace(cx);
    let doc = doc_mut!(cx.editor);
    enter_insert_mode(doc);
}

// A inserts at the end of each line with a selection
fn append_to_line(cx: &mut Context) {
    let (view, doc) = current!(cx.editor);
    enter_insert_mode(doc);

    let selection = doc.selection(view.id).clone().transform(|range| {
        let text = doc.text().slice(..);
        let line = range.cursor_line(text);
        let pos = line_end_char_index(&text, line);
        Range::new(pos, pos)
    });
    doc.set_selection(view.id, selection);
}

/// Sometimes when applying formatting changes we want to mark the buffer as unmodified, for
/// example because we just applied the same changes while saving.
enum Modified {
    SetUnmodified,
    LeaveModified,
}

// Creates an LspCallback that waits for formatting changes to be computed. When they're done,
// it applies them, but only if the doc hasn't changed.
//
// TODO: provide some way to cancel this, probably as part of a more general job cancellation
// scheme
async fn make_format_callback(
    doc_id: DocumentId,
    doc_version: i32,
    modified: Modified,
    format: impl Future<Output = helix_lsp::util::LspFormatting> + Send + 'static,
) -> anyhow::Result<job::Callback> {
    let format = format.await;
    let call: job::Callback = Box::new(move |editor: &mut Editor, _compositor: &mut Compositor| {
        let view_id = view!(editor).id;
        if let Some(doc) = editor.document_mut(doc_id) {
            if doc.version() == doc_version {
                doc.apply(&Transaction::from(format), view_id);
                doc.append_changes_to_history(view_id);
                if let Modified::SetUnmodified = modified {
                    doc.reset_modified();
                }
            } else {
                log::info!("discarded formatting changes because the document changed");
            }
        }
    });
    Ok(call)
}

enum Open {
    Below,
    Above,
}

fn open(cx: &mut Context, open: Open) {
    let count = cx.count();
    let (view, doc) = current!(cx.editor);
    enter_insert_mode(doc);

    let text = doc.text().slice(..);
    let contents = doc.text();
    let selection = doc.selection(view.id);

    let mut ranges = SmallVec::with_capacity(selection.len());
    let mut offs = 0;

    let mut transaction = Transaction::change_by_selection(contents, selection, |range| {
        let cursor_line = range.cursor_line(text);

        let new_line = match open {
            // adjust position to the end of the line (next line - 1)
            Open::Below => cursor_line + 1,
            // adjust position to the end of the previous line (current line - 1)
            Open::Above => cursor_line,
        };

        // Index to insert newlines after, as well as the char width
        // to use to compensate for those inserted newlines.
        let (line_end_index, line_end_offset_width) = if new_line == 0 {
            (0, 0)
        } else {
            (
                line_end_char_index(&doc.text().slice(..), new_line.saturating_sub(1)),
                doc.line_ending.len_chars(),
            )
        };

        // TODO: share logic with insert_newline for indentation
        let indent_level = indent::suggested_indent_for_pos(
            doc.language_config(),
            doc.syntax(),
            text,
            line_end_index,
            new_line.saturating_sub(1),
            true,
        )
        .unwrap_or_else(|| indent::indent_level_for_line(text.line(cursor_line), doc.tab_width()));
        let indent = doc.indent_unit().repeat(indent_level);
        let indent_len = indent.len();
        let mut text = String::with_capacity(1 + indent_len);
        text.push_str(doc.line_ending.as_str());
        text.push_str(&indent);
        let text = text.repeat(count);

        // calculate new selection ranges
        let pos = offs + line_end_index + line_end_offset_width;
        for i in 0..count {
            // pos                    -> beginning of reference line,
            // + (i * (1+indent_len)) -> beginning of i'th line from pos
            // + indent_len ->        -> indent for i'th line
            ranges.push(Range::point(pos + (i * (1 + indent_len)) + indent_len));
        }

        offs += text.chars().count();

        (line_end_index, line_end_index, Some(text.into()))
    });

    transaction = transaction.with_selection(Selection::new(ranges, selection.primary_index()));

    doc.apply(&transaction, view.id);
}

// o inserts a new line after each line with a selection
fn open_below(cx: &mut Context) {
    open(cx, Open::Below)
}

// O inserts a new line before each line with a selection
fn open_above(cx: &mut Context) {
    open(cx, Open::Above)
}

fn normal_mode(cx: &mut Context) {
    let (view, doc) = current!(cx.editor);

    if doc.mode == Mode::Normal {
        return;
    }

    doc.mode = Mode::Normal;

    try_restore_indent(doc, view.id);

    // if leaving append mode, move cursor back by 1
    if doc.restore_cursor {
        let text = doc.text().slice(..);
        let selection = doc.selection(view.id).clone().transform(|range| {
            Range::new(
                range.from(),
                graphemes::prev_grapheme_boundary(text, range.to()),
            )
        });
        doc.set_selection(view.id, selection);

        doc.restore_cursor = false;
    }
}

fn try_restore_indent(doc: &mut Document, view_id: ViewId) {
    use helix_core::chars::char_is_whitespace;
    use helix_core::Operation;

    fn inserted_a_new_blank_line(changes: &[Operation], pos: usize, line_end_pos: usize) -> bool {
        if let [Operation::Retain(move_pos), Operation::Insert(ref inserted_str), Operation::Retain(_)] =
            changes
        {
            move_pos + inserted_str.len() == pos
                && inserted_str.starts_with('\n')
                && inserted_str.chars().skip(1).all(char_is_whitespace)
                && pos == line_end_pos // ensure no characters exists after current position
        } else {
            false
        }
    }

    let doc_changes = doc.changes().changes();
    let text = doc.text().slice(..);
    let range = doc.selection(view_id).primary();
    let pos = range.cursor(text);
    let line_end_pos = line_end_char_index(&text, range.cursor_line(text));

    if inserted_a_new_blank_line(doc_changes, pos, line_end_pos) {
        // Removes tailing whitespaces.
        let transaction =
            Transaction::change_by_selection(doc.text(), doc.selection(view_id), |range| {
                let line_start_pos = text.line_to_char(range.cursor_line(text));
                (line_start_pos, pos, None)
            });
        doc.apply(&transaction, view_id);
    }
}

// Store a jump on the jumplist.
fn push_jump(editor: &mut Editor) {
    let (view, doc) = current!(editor);
    let jump = (doc.id(), doc.selection(view.id).clone());
    view.jumps.push(jump);
}

fn goto_line(cx: &mut Context) {
    goto_line_impl(cx.editor, cx.count)
}

fn goto_line_impl(editor: &mut Editor, count: Option<NonZeroUsize>) {
    if let Some(count) = count {
        push_jump(editor);

        let (view, doc) = current!(editor);
        let max_line = if doc.text().line(doc.text().len_lines() - 1).len_chars() == 0 {
            // If the last line is blank, don't jump to it.
            doc.text().len_lines().saturating_sub(2)
        } else {
            doc.text().len_lines() - 1
        };
        let line_idx = std::cmp::min(count.get() - 1, max_line);
        let text = doc.text().slice(..);
        let pos = doc.text().line_to_char(line_idx);
        let selection = doc
            .selection(view.id)
            .clone()
            .transform(|range| range.put_cursor(text, pos, doc.mode == Mode::Select));
        doc.set_selection(view.id, selection);
    }
}

fn goto_last_line(cx: &mut Context) {
    push_jump(cx.editor);

    let (view, doc) = current!(cx.editor);
    let line_idx = if doc.text().line(doc.text().len_lines() - 1).len_chars() == 0 {
        // If the last line is blank, don't jump to it.
        doc.text().len_lines().saturating_sub(2)
    } else {
        doc.text().len_lines() - 1
    };
    let text = doc.text().slice(..);
    let pos = doc.text().line_to_char(line_idx);
    let selection = doc
        .selection(view.id)
        .clone()
        .transform(|range| range.put_cursor(text, pos, doc.mode == Mode::Select));
    doc.set_selection(view.id, selection);
}

fn goto_last_accessed_file(cx: &mut Context) {
    let alternate_file = view!(cx.editor).last_accessed_doc;
    if let Some(alt) = alternate_file {
        cx.editor.switch(alt, Action::Replace);
    } else {
        cx.editor.set_error("no last accessed buffer")
    }
}

fn goto_last_modification(cx: &mut Context) {
    let (view, doc) = current!(cx.editor);
    let pos = doc.history.get_mut().last_edit_pos();
    let text = doc.text().slice(..);
    if let Some(pos) = pos {
        let selection = doc
            .selection(view.id)
            .clone()
            .transform(|range| range.put_cursor(text, pos, doc.mode == Mode::Select));
        doc.set_selection(view.id, selection);
    }
}

fn goto_last_modified_file(cx: &mut Context) {
    let view = view!(cx.editor);
    let alternate_file = view
        .last_modified_docs
        .into_iter()
        .flatten()
        .find(|&id| id != view.doc);
    if let Some(alt) = alternate_file {
        cx.editor.switch(alt, Action::Replace);
    } else {
        cx.editor.set_error("no last modified buffer")
    }
}

fn select_mode(cx: &mut Context) {
    let (view, doc) = current!(cx.editor);
    let text = doc.text().slice(..);

    // Make sure end-of-document selections are also 1-width.
    // (With the exception of being in an empty document, of course.)
    let selection = doc.selection(view.id).clone().transform(|range| {
        if range.is_empty() && range.head == text.len_chars() {
            Range::new(
                graphemes::prev_grapheme_boundary(text, range.anchor),
                range.head,
            )
        } else {
            range
        }
    });
    doc.set_selection(view.id, selection);

    doc_mut!(cx.editor).mode = Mode::Select;
}

fn exit_select_mode(cx: &mut Context) {
    let doc = doc_mut!(cx.editor);
    if doc.mode == Mode::Select {
        doc.mode = Mode::Normal;
    }
}

fn goto_pos(editor: &mut Editor, pos: usize) {
    push_jump(editor);

    let (view, doc) = current!(editor);

    doc.set_selection(view.id, Selection::point(pos));
    align_view(doc, view, Align::Center);
}

fn goto_first_diag(cx: &mut Context) {
    let doc = doc!(cx.editor);
    let pos = match doc.diagnostics().first() {
        Some(diag) => diag.range.start,
        None => return,
    };
    goto_pos(cx.editor, pos);
}

fn goto_last_diag(cx: &mut Context) {
    let doc = doc!(cx.editor);
    let pos = match doc.diagnostics().last() {
        Some(diag) => diag.range.start,
        None => return,
    };
    goto_pos(cx.editor, pos);
}

fn goto_next_diag(cx: &mut Context) {
    let editor = &mut cx.editor;
    let (view, doc) = current!(editor);

    let cursor_pos = doc
        .selection(view.id)
        .primary()
        .cursor(doc.text().slice(..));

    let diag = doc
        .diagnostics()
        .iter()
        .find(|diag| diag.range.start > cursor_pos)
        .or_else(|| doc.diagnostics().first());

    let pos = match diag {
        Some(diag) => diag.range.start,
        None => return,
    };

    goto_pos(editor, pos);
}

fn goto_prev_diag(cx: &mut Context) {
    let editor = &mut cx.editor;
    let (view, doc) = current!(editor);

    let cursor_pos = doc
        .selection(view.id)
        .primary()
        .cursor(doc.text().slice(..));

    let diag = doc
        .diagnostics()
        .iter()
        .rev()
        .find(|diag| diag.range.start < cursor_pos)
        .or_else(|| doc.diagnostics().last());

    let pos = match diag {
        Some(diag) => diag.range.start,
        None => return,
    };

    goto_pos(editor, pos);
}

pub mod insert {
    use super::*;
    pub type Hook = fn(&Rope, &Selection, char) -> Option<Transaction>;
    pub type PostHook = fn(&mut Context, char);

    // It trigger completion when idle timer reaches deadline
    // Only trigger completion if the word under cursor is longer than n characters
    pub fn idle_completion(cx: &mut Context) {
        let (view, doc) = current!(cx.editor);
        let text = doc.text().slice(..);
        let cursor = doc.selection(view.id).primary().cursor(text);

        use helix_core::chars::char_is_word;
        let mut iter = text.chars_at(cursor);
        iter.reverse();
        for _ in 0..cx.editor.config.completion_trigger_len {
            match iter.next() {
                Some(c) if char_is_word(c) => {}
                _ => return,
            }
        }
        super::completion(cx);
    }

    fn language_server_completion(cx: &mut Context, ch: char) {
        use helix_lsp::lsp;
        // if ch matches completion char, trigger completion
        let doc = doc_mut!(cx.editor);
        let language_server = match doc.language_server() {
            Some(language_server) => language_server,
            None => return,
        };

        let capabilities = language_server.capabilities();

        if let Some(lsp::CompletionOptions {
            trigger_characters: Some(triggers),
            ..
        }) = &capabilities.completion_provider
        {
            // TODO: what if trigger is multiple chars long
            if triggers.iter().any(|trigger| trigger.contains(ch)) {
                cx.editor.clear_idle_timer();
                super::completion(cx);
            }
        }
    }

    fn signature_help(cx: &mut Context, ch: char) {
        use helix_lsp::lsp;
        // if ch matches signature_help char, trigger
        let doc = doc_mut!(cx.editor);
        let language_server = match doc.language_server() {
            Some(language_server) => language_server,
            None => return,
        };

        let capabilities = language_server.capabilities();

        if let lsp::ServerCapabilities {
            signature_help_provider:
                Some(lsp::SignatureHelpOptions {
                    trigger_characters: Some(triggers),
                    // TODO: retrigger_characters
                    ..
                }),
            ..
        } = capabilities
        {
            // TODO: what if trigger is multiple chars long
            let is_trigger = triggers.iter().any(|trigger| trigger.contains(ch));

            if is_trigger {
                super::signature_help(cx);
            }
        }

        // SignatureHelp {
        // signatures: [
        //  SignatureInformation {
        //      label: "fn open(&mut self, path: PathBuf, action: Action) -> Result<DocumentId, Error>",
        //      documentation: None,
        //      parameters: Some(
        //          [ParameterInformation { label: Simple("path: PathBuf"), documentation: None },
        //          ParameterInformation { label: Simple("action: Action"), documentation: None }]
        //      ),
        //      active_parameter: Some(0)
        //  }
        // ],
        // active_signature: None, active_parameter: Some(0)
        // }
    }

    // The default insert hook: simply insert the character
    #[allow(clippy::unnecessary_wraps)] // need to use Option<> because of the Hook signature
    fn insert(doc: &Rope, selection: &Selection, ch: char) -> Option<Transaction> {
        let cursors = selection.clone().cursors(doc.slice(..));
        let mut t = Tendril::new();
        t.push(ch);
        let transaction = Transaction::insert(doc, &cursors, t);
        Some(transaction)
    }

    use helix_core::auto_pairs;

    pub fn insert_char(cx: &mut Context, c: char) {
        let (view, doc) = current_ref!(cx.editor);
        let text = doc.text();
        let selection = doc.selection(view.id);
        let auto_pairs = doc.auto_pairs(cx.editor);

        let transaction = auto_pairs
            .as_ref()
            .and_then(|ap| auto_pairs::hook(text, selection, c, ap))
            .or_else(|| insert(text, selection, c));

        let (view, doc) = current!(cx.editor);
        if let Some(t) = transaction {
            doc.apply(&t, view.id);
        }

        // TODO: need a post insert hook too for certain triggers (autocomplete, signature help, etc)
        // this could also generically look at Transaction, but it's a bit annoying to look at
        // Operation instead of Change.
        for hook in &[language_server_completion, signature_help] {
            // for hook in &[signature_help] {
            hook(cx, c);
        }
    }

    pub fn insert_tab(cx: &mut Context) {
        let (view, doc) = current!(cx.editor);
        // TODO: round out to nearest indentation level (for example a line with 3 spaces should
        // indent by one to reach 4 spaces).

        let indent = Tendril::from(doc.indent_unit());
        let transaction = Transaction::insert(
            doc.text(),
            &doc.selection(view.id).clone().cursors(doc.text().slice(..)),
            indent,
        );
        doc.apply(&transaction, view.id);
    }

    pub fn insert_newline(cx: &mut Context) {
        let (view, doc) = current_ref!(cx.editor);
        let text = doc.text().slice(..);

        let contents = doc.text();
        let selection = doc.selection(view.id).clone().cursors(text);
        let mut ranges = SmallVec::with_capacity(selection.len());

        // TODO: this is annoying, but we need to do it to properly calculate pos after edits
        let mut offs = 0;

        let mut transaction = Transaction::change_by_selection(contents, &selection, |range| {
            let pos = range.head;

            let prev = if pos == 0 {
                ' '
            } else {
                contents.char(pos - 1)
            };
            let curr = contents.get_char(pos).unwrap_or(' ');

            let current_line = text.char_to_line(pos);
            let indent_level = indent::suggested_indent_for_pos(
                doc.language_config(),
                doc.syntax(),
                text,
                pos,
                current_line,
                true,
            )
            .unwrap_or_else(|| {
                indent::indent_level_for_line(text.line(current_line), doc.tab_width())
            });

            let indent = doc.indent_unit().repeat(indent_level);
            let mut text = String::new();
            // If we are between pairs (such as brackets), we want to
            // insert an additional line which is indented one level
            // more and place the cursor there
            let on_auto_pair = doc
                .auto_pairs(cx.editor)
                .and_then(|pairs| pairs.get(prev))
                .and_then(|pair| if pair.close == curr { Some(pair) } else { None })
                .is_some();

            let new_head_pos = if on_auto_pair {
                let inner_indent = doc.indent_unit().repeat(indent_level + 1);
                text.reserve_exact(2 + indent.len() + inner_indent.len());
                text.push_str(doc.line_ending.as_str());
                text.push_str(&inner_indent);
                let new_head_pos = pos + offs + text.chars().count();
                text.push_str(doc.line_ending.as_str());
                text.push_str(&indent);
                new_head_pos
            } else {
                text.reserve_exact(1 + indent.len());
                text.push_str(doc.line_ending.as_str());
                text.push_str(&indent);
                pos + offs + text.chars().count()
            };

            // TODO: range replace or extend
            // range.replace(|range| range.is_empty(), head); -> fn extend if cond true, new head pos
            // can be used with cx.mode to do replace or extend on most changes
            ranges.push(Range::new(new_head_pos, new_head_pos));
            offs += text.chars().count();

            (pos, pos, Some(text.into()))
        });

        transaction = transaction.with_selection(Selection::new(ranges, selection.primary_index()));

        let (view, doc) = current!(cx.editor);
        doc.apply(&transaction, view.id);
    }

    pub fn delete_char_backward(cx: &mut Context) {
        let count = cx.count();
        let (view, doc) = current!(cx.editor);
        let text = doc.text().slice(..);
        let indent_unit = doc.indent_unit();
        let tab_size = doc.tab_width();

        let transaction =
            Transaction::change_by_selection(doc.text(), doc.selection(view.id), |range| {
                let pos = range.cursor(text);
                let line_start_pos = text.line_to_char(range.cursor_line(text));
                // considier to delete by indent level if all characters before `pos` are indent units.
                let fragment = Cow::from(text.slice(line_start_pos..pos));
                if !fragment.is_empty() && fragment.chars().all(|ch| ch.is_whitespace()) {
                    if text.get_char(pos.saturating_sub(1)) == Some('\t') {
                        // fast path, delete one char
                        (
                            graphemes::nth_prev_grapheme_boundary(text, pos, 1),
                            pos,
                            None,
                        )
                    } else {
                        let unit_len = indent_unit.chars().count();
                        // NOTE: indent_unit always contains 'only spaces' or 'only tab' according to `IndentStyle` definition.
                        let unit_size = if indent_unit.starts_with('\t') {
                            tab_size * unit_len
                        } else {
                            unit_len
                        };
                        let width: usize = fragment
                            .chars()
                            .map(|ch| {
                                if ch == '\t' {
                                    tab_size
                                } else {
                                    // it can be none if it still meet control characters other than '\t'
                                    // here just set the width to 1 (or some value better?).
                                    ch.width().unwrap_or(1)
                                }
                            })
                            .sum();
                        let mut drop = width % unit_size; // round down to nearest unit
                        if drop == 0 {
                            drop = unit_size
                        }; // if it's already at a unit, consume a whole unit
                        let mut chars = fragment.chars().rev();
                        let mut start = pos;
                        for _ in 0..drop {
                            // delete up to `drop` spaces
                            match chars.next() {
                                Some(' ') => start -= 1,
                                _ => break,
                            }
                        }
                        (start, pos, None) // delete!
                    }
                } else {
                    // delete char
                    (
                        graphemes::nth_prev_grapheme_boundary(text, pos, count),
                        pos,
                        None,
                    )
                }
            });
        doc.apply(&transaction, view.id);
    }

    pub fn delete_char_forward(cx: &mut Context) {
        let count = cx.count();
        let (view, doc) = current!(cx.editor);
        let text = doc.text().slice(..);
        let transaction =
            Transaction::change_by_selection(doc.text(), doc.selection(view.id), |range| {
                let pos = range.cursor(text);
                (
                    pos,
                    graphemes::nth_next_grapheme_boundary(text, pos, count),
                    None,
                )
            });
        doc.apply(&transaction, view.id);
    }

    pub fn delete_word_backward(cx: &mut Context) {
        let count = cx.count();
        let (view, doc) = current!(cx.editor);
        let text = doc.text().slice(..);

        let selection = doc
            .selection(view.id)
            .clone()
            .transform(|range| movement::move_prev_word_start(text, range, count));
        delete_selection_insert_mode(doc, view, &selection);
    }

    pub fn delete_word_forward(cx: &mut Context) {
        let count = cx.count();
        let (view, doc) = current!(cx.editor);
        let text = doc.text().slice(..);

        let selection = doc
            .selection(view.id)
            .clone()
            .transform(|range| movement::move_next_word_start(text, range, count));
        delete_selection_insert_mode(doc, view, &selection);
    }
}

// Undo / Redo

fn undo(cx: &mut Context) {
    let count = cx.count();
    let (view, doc) = current!(cx.editor);
    for _ in 0..count {
        if !doc.undo(view.id) {
            cx.editor.set_status("Already at oldest change");
            break;
        }
    }
}

fn redo(cx: &mut Context) {
    let count = cx.count();
    let (view, doc) = current!(cx.editor);
    for _ in 0..count {
        if !doc.redo(view.id) {
            cx.editor.set_status("Already at newest change");
            break;
        }
    }
}

fn earlier(cx: &mut Context) {
    let count = cx.count();
    let (view, doc) = current!(cx.editor);
    for _ in 0..count {
        // rather than doing in batch we do this so get error halfway
        if !doc.earlier(view.id, UndoKind::Steps(1)) {
            cx.editor.set_status("Already at oldest change");
            break;
        }
    }
}

fn later(cx: &mut Context) {
    let count = cx.count();
    let (view, doc) = current!(cx.editor);
    for _ in 0..count {
        // rather than doing in batch we do this so get error halfway
        if !doc.later(view.id, UndoKind::Steps(1)) {
            cx.editor.set_status("Already at newest change");
            break;
        }
    }
}

// Yank / Paste

fn yank(cx: &mut Context) {
    let (view, doc) = current!(cx.editor);
    let text = doc.text().slice(..);

    let values: Vec<String> = doc
        .selection(view.id)
        .fragments(text)
        .map(Cow::into_owned)
        .collect();

    let msg = format!(
        "yanked {} selection(s) to register {}",
        values.len(),
        cx.register.unwrap_or('"')
    );

    cx.editor
        .registers
        .write(cx.register.unwrap_or('"'), values);

    cx.editor.set_status(msg);
    exit_select_mode(cx);
}

fn yank_joined_to_clipboard_impl(
    editor: &mut Editor,
    separator: &str,
    clipboard_type: ClipboardType,
) -> anyhow::Result<()> {
    let (view, doc) = current!(editor);
    let text = doc.text().slice(..);

    let values: Vec<String> = doc
        .selection(view.id)
        .fragments(text)
        .map(Cow::into_owned)
        .collect();

    let msg = format!(
        "joined and yanked {} selection(s) to system clipboard",
        values.len(),
    );

    let joined = values.join(separator);

    editor
        .clipboard_provider
        .set_contents(joined, clipboard_type)
        .context("Couldn't set system clipboard content")?;

    editor.set_status(msg);

    Ok(())
}

fn yank_joined_to_clipboard(cx: &mut Context) {
    let line_ending = doc!(cx.editor).line_ending;
    let _ =
        yank_joined_to_clipboard_impl(cx.editor, line_ending.as_str(), ClipboardType::Clipboard);
    exit_select_mode(cx);
}

fn yank_main_selection_to_clipboard_impl(
    editor: &mut Editor,
    clipboard_type: ClipboardType,
) -> anyhow::Result<()> {
    let (view, doc) = current!(editor);
    let text = doc.text().slice(..);

    let value = doc.selection(view.id).primary().fragment(text);

    if let Err(e) = editor
        .clipboard_provider
        .set_contents(value.into_owned(), clipboard_type)
    {
        bail!("Couldn't set system clipboard content: {}", e);
    }

    editor.set_status("yanked main selection to system clipboard");
    Ok(())
}

fn yank_main_selection_to_clipboard(cx: &mut Context) {
    let _ = yank_main_selection_to_clipboard_impl(cx.editor, ClipboardType::Clipboard);
}

fn yank_joined_to_primary_clipboard(cx: &mut Context) {
    let line_ending = doc!(cx.editor).line_ending;
    let _ =
        yank_joined_to_clipboard_impl(cx.editor, line_ending.as_str(), ClipboardType::Selection);
}

fn yank_main_selection_to_primary_clipboard(cx: &mut Context) {
    let _ = yank_main_selection_to_clipboard_impl(cx.editor, ClipboardType::Selection);
    exit_select_mode(cx);
}

#[derive(Copy, Clone)]
enum Paste {
    Before,
    After,
}

fn paste_impl(
    values: &[String],
    doc: &mut Document,
    view: &View,
    action: Paste,
    count: usize,
) -> Option<Transaction> {
    let repeat = std::iter::repeat(
        values
            .last()
            .map(|value| Tendril::from(value.repeat(count)))
            .unwrap(),
    );

    // if any of values ends with a line ending, it's linewise paste
    let linewise = values
        .iter()
        .any(|value| get_line_ending_of_str(value).is_some());

    // Only compiled once.
    #[allow(clippy::trivial_regex)]
    static REGEX: Lazy<Regex> = Lazy::new(|| Regex::new(r"\r\n|\r|\n").unwrap());
    let mut values = values
        .iter()
        .map(|value| REGEX.replace_all(value, doc.line_ending.as_str()))
        .map(|value| Tendril::from(value.as_ref().repeat(count)))
        .chain(repeat);

    let text = doc.text();
    let selection = doc.selection(view.id);

    let transaction = Transaction::change_by_selection(text, selection, |range| {
        let pos = match (action, linewise) {
            // paste linewise before
            (Paste::Before, true) => text.line_to_char(text.char_to_line(range.from())),
            // paste linewise after
            (Paste::After, true) => {
                let line = range.line_range(text.slice(..)).1;
                text.line_to_char((line + 1).min(text.len_lines()))
            }
            // paste insert
            (Paste::Before, false) => range.from(),
            // paste append
            (Paste::After, false) => range.to(),
        };
        (pos, pos, values.next())
    });

    Some(transaction)
}

fn paste_clipboard_impl(
    editor: &mut Editor,
    action: Paste,
    clipboard_type: ClipboardType,
    count: usize,
) -> anyhow::Result<()> {
    let (view, doc) = current!(editor);

    match editor
        .clipboard_provider
        .get_contents(clipboard_type)
        .map(|contents| paste_impl(&[contents], doc, view, action, count))
    {
        Ok(Some(transaction)) => {
            doc.apply(&transaction, view.id);
            doc.append_changes_to_history(view.id);
            Ok(())
        }
        Ok(None) => Ok(()),
        Err(e) => Err(e.context("Couldn't get system clipboard contents")),
    }
}

fn paste_clipboard_after(cx: &mut Context) {
    let _ = paste_clipboard_impl(
        cx.editor,
        Paste::After,
        ClipboardType::Clipboard,
        cx.count(),
    );
}

fn paste_clipboard_before(cx: &mut Context) {
    let _ = paste_clipboard_impl(
        cx.editor,
        Paste::Before,
        ClipboardType::Clipboard,
        cx.count(),
    );
}

fn paste_primary_clipboard_after(cx: &mut Context) {
    let _ = paste_clipboard_impl(
        cx.editor,
        Paste::After,
        ClipboardType::Selection,
        cx.count(),
    );
}

fn paste_primary_clipboard_before(cx: &mut Context) {
    let _ = paste_clipboard_impl(
        cx.editor,
        Paste::Before,
        ClipboardType::Selection,
        cx.count(),
    );
}

fn replace_with_yanked(cx: &mut Context) {
    let count = cx.count();
    let reg_name = cx.register.unwrap_or('"');
    let (view, doc) = current!(cx.editor);
    let registers = &mut cx.editor.registers;

    if let Some(values) = registers.read(reg_name) {
        if !values.is_empty() {
            let repeat = std::iter::repeat(
                values
                    .last()
                    .map(|value| Tendril::from(&value.repeat(count)))
                    .unwrap(),
            );
            let mut values = values
                .iter()
                .map(|value| Tendril::from(&value.repeat(count)))
                .chain(repeat);
            let selection = doc.selection(view.id);
            let transaction = Transaction::change_by_selection(doc.text(), selection, |range| {
                if !range.is_empty() {
                    (range.from(), range.to(), Some(values.next().unwrap()))
                } else {
                    (range.from(), range.to(), None)
                }
            });

            doc.apply(&transaction, view.id);
        }
    }
}

fn replace_selections_with_clipboard_impl(
    editor: &mut Editor,
    clipboard_type: ClipboardType,
    count: usize,
) -> anyhow::Result<()> {
    let (view, doc) = current!(editor);

    match editor.clipboard_provider.get_contents(clipboard_type) {
        Ok(contents) => {
            let selection = doc.selection(view.id);
            let transaction = Transaction::change_by_selection(doc.text(), selection, |range| {
                (
                    range.from(),
                    range.to(),
                    Some(contents.repeat(count).as_str().into()),
                )
            });

            doc.apply(&transaction, view.id);
            doc.append_changes_to_history(view.id);
            Ok(())
        }
        Err(e) => Err(e.context("Couldn't get system clipboard contents")),
    }
}

fn replace_selections_with_clipboard(cx: &mut Context) {
    let _ = replace_selections_with_clipboard_impl(cx.editor, ClipboardType::Clipboard, cx.count());
}

fn replace_selections_with_primary_clipboard(cx: &mut Context) {
    let _ = replace_selections_with_clipboard_impl(cx.editor, ClipboardType::Selection, cx.count());
}

fn paste(cx: &mut Context, pos: Paste) {
    let count = cx.count();
    let reg_name = cx.register.unwrap_or('"');
    let (view, doc) = current!(cx.editor);
    let registers = &mut cx.editor.registers;

    if let Some(transaction) = registers
        .read(reg_name)
        .and_then(|values| paste_impl(values, doc, view, pos, count))
    {
        doc.apply(&transaction, view.id);
    }
}

fn paste_after(cx: &mut Context) {
    paste(cx, Paste::After)
}

fn paste_before(cx: &mut Context) {
    paste(cx, Paste::Before)
}

fn get_lines(doc: &Document, view_id: ViewId) -> Vec<usize> {
    let mut lines = Vec::new();

    // Get all line numbers
    for range in doc.selection(view_id) {
        let (start, end) = range.line_range(doc.text().slice(..));

        for line in start..=end {
            lines.push(line)
        }
    }
    lines.sort_unstable(); // sorting by usize so _unstable is preferred
    lines.dedup();
    lines
}

fn indent(cx: &mut Context) {
    let count = cx.count();
    let (view, doc) = current!(cx.editor);
    let lines = get_lines(doc, view.id);

    // Indent by one level
    let indent = Tendril::from(doc.indent_unit().repeat(count));

    let transaction = Transaction::change(
        doc.text(),
        lines.into_iter().filter_map(|line| {
            let is_blank = doc.text().line(line).chunks().all(|s| s.trim().is_empty());
            if is_blank {
                return None;
            }
            let pos = doc.text().line_to_char(line);
            Some((pos, pos, Some(indent.clone())))
        }),
    );
    doc.apply(&transaction, view.id);
}

fn unindent(cx: &mut Context) {
    let count = cx.count();
    let (view, doc) = current!(cx.editor);
    let lines = get_lines(doc, view.id);
    let mut changes = Vec::with_capacity(lines.len());
    let tab_width = doc.tab_width();
    let indent_width = count * tab_width;

    for line_idx in lines {
        let line = doc.text().line(line_idx);
        let mut width = 0;
        let mut pos = 0;

        for ch in line.chars() {
            match ch {
                ' ' => width += 1,
                '\t' => width = (width / tab_width + 1) * tab_width,
                _ => break,
            }

            pos += 1;

            if width >= indent_width {
                break;
            }
        }

        // now delete from start to first non-blank
        if pos > 0 {
            let start = doc.text().line_to_char(line_idx);
            changes.push((start, start + pos, None))
        }
    }

    let transaction = Transaction::change(doc.text(), changes.into_iter());

    doc.apply(&transaction, view.id);
}

fn format_selections(cx: &mut Context) {
    use helix_lsp::{lsp, util::range_to_lsp_range};

    let (view, doc) = current!(cx.editor);

    // via lsp if available
    // else via tree-sitter indentation calculations

    let language_server = match doc.language_server() {
        Some(language_server) => language_server,
        None => return,
    };

    let ranges: Vec<lsp::Range> = doc
        .selection(view.id)
        .iter()
        .map(|range| range_to_lsp_range(doc.text(), *range, language_server.offset_encoding()))
        .collect();

    // TODO: all of the TODO's and commented code inside the loop,
    // to make this actually work.
    for _range in ranges {
        let _language_server = match doc.language_server() {
            Some(language_server) => language_server,
            None => return,
        };
        // TODO: handle fails
        // TODO: concurrent map

        // TODO: need to block to get the formatting

        // let edits = block_on(language_server.text_document_range_formatting(
        //     doc.identifier(),
        //     range,
        //     lsp::FormattingOptions::default(),
        // ))
        // .unwrap_or_default();

        // let transaction = helix_lsp::util::generate_transaction_from_edits(
        //     doc.text(),
        //     edits,
        //     language_server.offset_encoding(),
        // );

        // doc.apply(&transaction, view.id);
    }
}

fn join_selections(cx: &mut Context) {
    use movement::skip_while;
    let (view, doc) = current!(cx.editor);
    let text = doc.text();
    let slice = doc.text().slice(..);

    let mut changes = Vec::new();
    let fragment = Tendril::from(" ");

    for selection in doc.selection(view.id) {
        let (start, mut end) = selection.line_range(slice);
        if start == end {
            end = (end + 1).min(text.len_lines() - 1);
        }
        let lines = start..end;

        changes.reserve(lines.len());

        for line in lines {
            let start = line_end_char_index(&slice, line);
            let mut end = text.line_to_char(line + 1);
            end = skip_while(slice, end, |ch| matches!(ch, ' ' | '\t')).unwrap_or(end);

            // need to skip from start, not end
            let change = (start, end, Some(fragment.clone()));
            changes.push(change);
        }
    }

    changes.sort_unstable_by_key(|(from, _to, _text)| *from);
    changes.dedup();

    // TODO: joining multiple empty lines should be replaced by a single space.
    // need to merge change ranges that touch

    let transaction = Transaction::change(doc.text(), changes.into_iter());
    // TODO: select inserted spaces
    // .with_selection(selection);

    doc.apply(&transaction, view.id);
}

fn keep_or_remove_selections_impl(cx: &mut Context, remove: bool) {
    // keep or remove selections matching regex
    let reg = cx.register.unwrap_or('/');
    let prompt = ui::regex_prompt(
        cx,
        if remove { "remove:" } else { "keep:" }.into(),
        Some(reg),
        ui::completers::none,
        move |view, doc, regex, event| {
            if event != PromptEvent::Update {
                return;
            }
            let text = doc.text().slice(..);

            if let Some(selection) =
                selection::keep_or_remove_matches(text, doc.selection(view.id), &regex, remove)
            {
                doc.set_selection(view.id, selection);
            }
        },
    );

    cx.push_layer(Box::new(prompt));
}

fn keep_selections(cx: &mut Context) {
    keep_or_remove_selections_impl(cx, false)
}

fn remove_selections(cx: &mut Context) {
    keep_or_remove_selections_impl(cx, true)
}

fn keep_primary_selection(cx: &mut Context) {
    let (view, doc) = current!(cx.editor);
    // TODO: handle count

    let range = doc.selection(view.id).primary();
    doc.set_selection(view.id, Selection::single(range.anchor, range.head));
}

fn remove_primary_selection(cx: &mut Context) {
    let (view, doc) = current!(cx.editor);
    // TODO: handle count

    let selection = doc.selection(view.id);
    if selection.len() == 1 {
        cx.editor.set_error("no selections remaining");
        return;
    }
    let index = selection.primary_index();
    let selection = selection.clone().remove(index);

    doc.set_selection(view.id, selection);
}

pub fn completion(cx: &mut Context) {
    use helix_lsp::{lsp, util::pos_to_lsp_pos};

    let (view, doc) = current!(cx.editor);

    let language_server = match doc.language_server() {
        Some(language_server) => language_server,
        None => return,
    };

    let offset_encoding = language_server.offset_encoding();
    let text = doc.text().slice(..);
    let cursor = doc.selection(view.id).primary().cursor(text);

    let pos = pos_to_lsp_pos(doc.text(), cursor, offset_encoding);

    let future = language_server.completion(doc.identifier(), pos, None);

    let trigger_offset = cursor;

    // TODO: trigger_offset should be the cursor offset but we also need a starting offset from where we want to apply
    // completion filtering. For example logger.te| should filter the initial suggestion list with "te".

    use helix_core::chars;
    let mut iter = text.chars_at(cursor);
    iter.reverse();
    let offset = iter.take_while(|ch| chars::char_is_word(*ch)).count();
    let start_offset = cursor.saturating_sub(offset);
    let prefix = text.slice(start_offset..cursor).to_string();

    cx.callback(
        future,
        move |editor: &mut Editor,
              compositor: &mut Compositor,
              response: Option<lsp::CompletionResponse>| {
            let doc = doc!(editor);
            if doc.mode() != Mode::Insert {
                // we're not in insert mode anymore
                return;
            }

            let mut items = match response {
                Some(lsp::CompletionResponse::Array(items)) => items,
                // TODO: do something with is_incomplete
                Some(lsp::CompletionResponse::List(lsp::CompletionList {
                    is_incomplete: _is_incomplete,
                    items,
                })) => items,
                None => Vec::new(),
            };

            if !prefix.is_empty() {
                items = items
                    .into_iter()
                    .filter(|item| {
                        item.filter_text
                            .as_ref()
                            .unwrap_or(&item.label)
                            .starts_with(&prefix)
                    })
                    .collect();
            }

            if items.is_empty() {
                // editor.set_error("No completion available");
                return;
            }
            let size = compositor.size();
            let ui = compositor.find::<ui::EditorView>().unwrap();
            ui.set_completion(
                editor,
                items,
                offset_encoding,
                start_offset,
                trigger_offset,
                size,
            );
        },
    );
}

// comments
fn toggle_comments(cx: &mut Context) {
    let (view, doc) = current!(cx.editor);
    let token = doc
        .language_config()
        .and_then(|lc| lc.comment_token.as_ref())
        .map(|tc| tc.as_ref());
    let transaction = comment::toggle_line_comments(doc.text(), doc.selection(view.id), token);

    doc.apply(&transaction, view.id);
    exit_select_mode(cx);
}

fn rotate_selections(cx: &mut Context, direction: Direction) {
    let count = cx.count();
    let (view, doc) = current!(cx.editor);
    let mut selection = doc.selection(view.id).clone();
    let index = selection.primary_index();
    let len = selection.len();
    selection.set_primary_index(match direction {
        Direction::Forward => (index + count) % len,
        Direction::Backward => (index + (len.saturating_sub(count) % len)) % len,
    });
    doc.set_selection(view.id, selection);
}
fn rotate_selections_forward(cx: &mut Context) {
    rotate_selections(cx, Direction::Forward)
}
fn rotate_selections_backward(cx: &mut Context) {
    rotate_selections(cx, Direction::Backward)
}

fn rotate_selection_contents(cx: &mut Context, direction: Direction) {
    let count = cx.count;
    let (view, doc) = current!(cx.editor);
    let text = doc.text().slice(..);

    let selection = doc.selection(view.id);
    let mut fragments: Vec<_> = selection
        .fragments(text)
        .map(|fragment| Tendril::from(fragment.as_ref()))
        .collect();

    let group = count
        .map(|count| count.get())
        .unwrap_or(fragments.len()) // default to rotating everything as one group
        .min(fragments.len());

    for chunk in fragments.chunks_mut(group) {
        // TODO: also modify main index
        match direction {
            Direction::Forward => chunk.rotate_right(1),
            Direction::Backward => chunk.rotate_left(1),
        };
    }

    let transaction = Transaction::change(
        doc.text(),
        selection
            .ranges()
            .iter()
            .zip(fragments)
            .map(|(range, fragment)| (range.from(), range.to(), Some(fragment))),
    );

    doc.apply(&transaction, view.id);
}

fn rotate_selection_contents_forward(cx: &mut Context) {
    rotate_selection_contents(cx, Direction::Forward)
}
fn rotate_selection_contents_backward(cx: &mut Context) {
    rotate_selection_contents(cx, Direction::Backward)
}

// tree sitter node selection

fn expand_selection(cx: &mut Context) {
    let motion = |editor: &mut Editor| {
        let (view, doc) = current!(editor);

        if let Some(syntax) = doc.syntax() {
            let text = doc.text().slice(..);

            let current_selection = doc.selection(view.id);

            // save current selection so it can be restored using shrink_selection
            view.object_selections.push(current_selection.clone());

            let selection = object::expand_selection(syntax, text, current_selection.clone());
            doc.set_selection(view.id, selection);
        }
    };
    motion(cx.editor);
    cx.editor.last_motion = Some(Motion(Box::new(motion)));
}

fn shrink_selection(cx: &mut Context) {
    let motion = |editor: &mut Editor| {
        let (view, doc) = current!(editor);
        let current_selection = doc.selection(view.id);
        // try to restore previous selection
        if let Some(prev_selection) = view.object_selections.pop() {
            if current_selection.contains(&prev_selection) {
                // allow shrinking the selection only if current selection contains the previous object selection
                doc.set_selection(view.id, prev_selection);
                return;
            } else {
                // clear existing selection as they can't be shrinked to anyway
                view.object_selections.clear();
            }
        }
        // if not previous selection, shrink to first child
        if let Some(syntax) = doc.syntax() {
            let text = doc.text().slice(..);
            let selection = object::shrink_selection(syntax, text, current_selection.clone());
            doc.set_selection(view.id, selection);
        }
    };
    motion(cx.editor);
    cx.editor.last_motion = Some(Motion(Box::new(motion)));
}

fn select_sibling_impl<F>(cx: &mut Context, sibling_fn: &'static F)
where
    F: Fn(Node) -> Option<Node>,
{
    let motion = |editor: &mut Editor| {
        let (view, doc) = current!(editor);

        if let Some(syntax) = doc.syntax() {
            let text = doc.text().slice(..);
            let current_selection = doc.selection(view.id);
            let selection =
                object::select_sibling(syntax, text, current_selection.clone(), sibling_fn);
            doc.set_selection(view.id, selection);
        }
    };
    motion(cx.editor);
    cx.editor.last_motion = Some(Motion(Box::new(motion)));
}

fn select_next_sibling(cx: &mut Context) {
    select_sibling_impl(cx, &|node| Node::next_sibling(&node))
}

fn select_prev_sibling(cx: &mut Context) {
    select_sibling_impl(cx, &|node| Node::prev_sibling(&node))
}

fn match_brackets(cx: &mut Context) {
    let (view, doc) = current!(cx.editor);

    if let Some(syntax) = doc.syntax() {
        let text = doc.text().slice(..);
        let selection = doc.selection(view.id).clone().transform(|range| {
            if let Some(pos) =
                match_brackets::find_matching_bracket_fuzzy(syntax, doc.text(), range.anchor)
            {
                range.put_cursor(text, pos, doc.mode == Mode::Select)
            } else {
                range
            }
        });
        doc.set_selection(view.id, selection);
    }
}

//

fn jump_forward(cx: &mut Context) {
    let count = cx.count();
    let view = view_mut!(cx.editor);

    if let Some((id, selection)) = view.jumps.forward(count) {
        view.doc = *id;
        let selection = selection.clone();
        let (view, doc) = current!(cx.editor); // refetch doc
        doc.set_selection(view.id, selection);

        align_view(doc, view, Align::Center);
    };
}

fn jump_backward(cx: &mut Context) {
    let count = cx.count();
    let (view, doc) = current!(cx.editor);

    if let Some((id, selection)) = view.jumps.backward(view.id, doc, count) {
        // manually set the alternate_file as we cannot use the Editor::switch function here.
        if view.doc != *id {
            view.last_accessed_doc = Some(view.doc)
        }
        view.doc = *id;
        let selection = selection.clone();
        let (view, doc) = current!(cx.editor); // refetch doc
        doc.set_selection(view.id, selection);

        align_view(doc, view, Align::Center);
    };
}

fn save_selection(cx: &mut Context) {
    push_jump(cx.editor);
    cx.editor.set_status("Selection saved to jumplist");
}

fn rotate_view(cx: &mut Context) {
    cx.editor.focus_next()
}

fn jump_view_right(cx: &mut Context) {
    cx.editor.focus_right()
}

fn jump_view_left(cx: &mut Context) {
    cx.editor.focus_left()
}

fn jump_view_up(cx: &mut Context) {
    cx.editor.focus_up()
}

fn jump_view_down(cx: &mut Context) {
    cx.editor.focus_down()
}

// split helper, clear it later
fn split(cx: &mut Context, action: Action) {
    let (view, doc) = current!(cx.editor);
    let id = doc.id();
    let selection = doc.selection(view.id).clone();
    let offset = view.offset;

    cx.editor.switch(id, action);

    // match the selection in the previous view
    let (view, doc) = current!(cx.editor);
    view.offset = offset;
    doc.set_selection(view.id, selection);
}

fn hsplit(cx: &mut Context) {
    split(cx, Action::HorizontalSplit);
}

fn vsplit(cx: &mut Context) {
    split(cx, Action::VerticalSplit);
}

fn wclose(cx: &mut Context) {
    if cx.editor.tree.views().count() == 1 {
        if let Err(err) = typed::buffers_remaining_impl(cx.editor) {
            cx.editor.set_error(err.to_string());
            return;
        }
    }
    let view_id = view!(cx.editor).id;
    // close current split
    cx.editor.close(view_id);
}

fn wonly(cx: &mut Context) {
    let views = cx
        .editor
        .tree
        .views()
        .map(|(v, focus)| (v.id, focus))
        .collect::<Vec<_>>();
    for (view_id, focus) in views {
        if !focus {
            cx.editor.close(view_id);
        }
    }
}

fn select_register(cx: &mut Context) {
    cx.editor.autoinfo = Some(Info::from_registers(&cx.editor.registers));
    cx.on_next_key(move |cx, event| {
        if let Some(ch) = event.char() {
            cx.editor.autoinfo = None;
            cx.editor.selected_register = Some(ch);
        }
    })
}

fn insert_register(cx: &mut Context) {
    cx.on_next_key(move |cx, event| {
        if let Some(ch) = event.char() {
            cx.editor.selected_register = Some(ch);
            paste_before(cx);
        }
    })
}

fn align_view_top(cx: &mut Context) {
    let (view, doc) = current!(cx.editor);
    align_view(doc, view, Align::Top);
}

fn align_view_center(cx: &mut Context) {
    let (view, doc) = current!(cx.editor);
    align_view(doc, view, Align::Center);
}

fn align_view_bottom(cx: &mut Context) {
    let (view, doc) = current!(cx.editor);
    align_view(doc, view, Align::Bottom);
}

fn align_view_middle(cx: &mut Context) {
    let (view, doc) = current!(cx.editor);
    let text = doc.text().slice(..);
    let pos = doc.selection(view.id).primary().cursor(text);
    let pos = coords_at_pos(text, pos);

    view.offset.col = pos
        .col
        .saturating_sub((view.inner_area().width as usize) / 2);
}

fn scroll_up(cx: &mut Context) {
    scroll(cx, cx.count(), Direction::Backward);
}

fn scroll_down(cx: &mut Context) {
    scroll(cx, cx.count(), Direction::Forward);
}

fn goto_ts_object_impl(cx: &mut Context, object: &str, direction: Direction) {
    let count = cx.count();
    let (view, doc) = current!(cx.editor);
    let text = doc.text().slice(..);
    let range = doc.selection(view.id).primary();

    let new_range = match doc.language_config().zip(doc.syntax()) {
        Some((lang_config, syntax)) => movement::goto_treesitter_object(
            text,
            range,
            object,
            direction,
            syntax.tree().root_node(),
            lang_config,
            count,
        ),
        None => range,
    };

    doc.set_selection(view.id, Selection::single(new_range.anchor, new_range.head));
}

fn goto_next_function(cx: &mut Context) {
    goto_ts_object_impl(cx, "function", Direction::Forward)
}

fn goto_prev_function(cx: &mut Context) {
    goto_ts_object_impl(cx, "function", Direction::Backward)
}

fn goto_next_class(cx: &mut Context) {
    goto_ts_object_impl(cx, "class", Direction::Forward)
}

fn goto_prev_class(cx: &mut Context) {
    goto_ts_object_impl(cx, "class", Direction::Backward)
}

fn goto_next_parameter(cx: &mut Context) {
    goto_ts_object_impl(cx, "parameter", Direction::Forward)
}

fn goto_prev_parameter(cx: &mut Context) {
    goto_ts_object_impl(cx, "parameter", Direction::Backward)
}

<<<<<<< HEAD
enum TextObjectSel {
    Word(bool),
    Treesitter(&'static str),
    Matching(Option<char>),
=======
fn goto_next_comment(cx: &mut Context) {
    goto_ts_object_impl(cx, "comment", Direction::Forward)
}

fn goto_prev_comment(cx: &mut Context) {
    goto_ts_object_impl(cx, "comment", Direction::Backward)
}

fn select_textobject_around(cx: &mut Context) {
    select_textobject(cx, textobject::TextObject::Around);
>>>>>>> bfa533fe
}

fn select_textobject(cx: &mut Context, objtype: textobject::TextObject, objsel: TextObjectSel) {
    let count = cx.count();

    let textobject = move |editor: &mut Editor| {
        let (view, doc) = current!(editor);
        let text = doc.text().slice(..);

        let selection = doc.selection(view.id).clone().transform(|range| {
            match objsel {
                TextObjectSel::Word(long) => {
                    textobject::textobject_word(text, range, objtype, count, long)
                }
                TextObjectSel::Treesitter(obj_name) => {
                    let (lang_config, syntax) = match doc.language_config().zip(doc.syntax()) {
                        Some(t) => t,
                        None => return range,
                    };
                    textobject::textobject_treesitter(
                        text,
                        range,
                        objtype,
                        obj_name,
                        syntax.tree().root_node(),
                        lang_config,
                        count,
                    )
<<<<<<< HEAD
                }
                TextObjectSel::Matching(ch) => {
                    let ch = ch.unwrap_or_else(|| text.char(range.cursor(text)));
                    if ch.is_ascii_alphanumeric() {
                        return range;
=======
                };

                let selection = doc.selection(view.id).clone().transform(|range| {
                    match ch {
                        'w' => textobject::textobject_word(text, range, objtype, count, false),
                        'W' => textobject::textobject_word(text, range, objtype, count, true),
                        'c' => textobject_treesitter("class", range),
                        'f' => textobject_treesitter("function", range),
                        'a' => textobject_treesitter("parameter", range),
                        'o' => textobject_treesitter("comment", range),
                        'm' => {
                            let ch = text.char(range.cursor(text));
                            if !ch.is_ascii_alphanumeric() {
                                textobject::textobject_surround(text, range, objtype, ch, count)
                            } else {
                                range
                            }
                        }
                        // TODO: cancel new ranges if inconsistent surround matches across lines
                        ch if !ch.is_ascii_alphanumeric() => {
                            textobject::textobject_surround(text, range, objtype, ch, count)
                        }
                        _ => range,
>>>>>>> bfa533fe
                    }
                    // TODO: cancel new ranges if inconsistent surround matches across lines
                    textobject::textobject_surround(text, range, objtype, ch, count)
                }
            }
        });

<<<<<<< HEAD
        doc.set_selection(view.id, selection);
    };
    textobject(cx.editor);
    cx.editor.last_motion = Some(Motion(Box::new(textobject)));
}
=======
    if let Some((title, abbrev)) = match objtype {
        textobject::TextObject::Inside => Some(("Match inside", "mi")),
        textobject::TextObject::Around => Some(("Match around", "ma")),
        _ => return,
    } {
        let help_text = [
            ("w", "Word"),
            ("W", "WORD"),
            ("c", "Class (tree-sitter)"),
            ("f", "Function (tree-sitter)"),
            ("a", "Argument/parameter (tree-sitter)"),
            ("o", "Comment (tree-sitter)"),
            ("m", "Matching delimiter under cursor"),
            (" ", "... or any character acting as a pair"),
        ];
>>>>>>> bfa533fe

macro_rules! select_textobject_commands {
    ( $($name:ident($objtype:ident, $objsel:ident($val:expr));)* ) => {
        $(
            fn $name(cx: &mut Context) {
                select_textobject(
                    cx,
                    textobject::TextObject::$objtype,
                    TextObjectSel::$objsel($val),
                )
            }
        )*
    };
}

select_textobject_commands! {
    select_around_word(Around, Word(false));
    select_inside_word(Inside, Word(false));
    select_around_long_word(Around, Word(true));
    select_inside_long_word(Inside, Word(true));
    select_around_class(Around, Treesitter("class"));
    select_inside_class(Inside, Treesitter("class"));
    select_around_function(Around, Treesitter("function"));
    select_inside_function(Inside, Treesitter("function"));
    select_around_parameter(Around, Treesitter("parameter"));
    select_inside_parameter(Inside, Treesitter("parameter"));
    select_around_cursor_pair(Around, Matching(None));
    select_inside_cursor_pair(Inside, Matching(None));
}

fn select_inside_pair(cx: &mut Context) {
    if let Some(ch) = cx.last_key.and_then(|ev| ev.char()) {
        select_textobject(
            cx,
            textobject::TextObject::Inside,
            TextObjectSel::Matching(Some(ch)),
        )
    }
}

fn select_around_pair(cx: &mut Context) {
    if let Some(ch) = cx.last_key.and_then(|ev| ev.char()) {
        select_textobject(
            cx,
            textobject::TextObject::Around,
            TextObjectSel::Matching(Some(ch)),
        )
    }
}

fn surround_add(cx: &mut Context) {
    cx.on_next_key(move |cx, event| {
        let ch = match event.char() {
            Some(ch) => ch,
            None => return,
        };
        let (view, doc) = current!(cx.editor);
        let selection = doc.selection(view.id);
        let (open, close) = surround::get_pair(ch);

        let mut changes = Vec::with_capacity(selection.len() * 2);
        for range in selection.iter() {
            let mut o = Tendril::new();
            o.push(open);
            let mut c = Tendril::new();
            c.push(close);
            changes.push((range.from(), range.from(), Some(o)));
            changes.push((range.to(), range.to(), Some(c)));
        }

        let transaction = Transaction::change(doc.text(), changes.into_iter());
        doc.apply(&transaction, view.id);
    })
}

fn surround_replace(cx: &mut Context) {
    let count = cx.count();
    cx.on_next_key(move |cx, event| {
        let from = match event.char() {
            Some(from) => from,
            None => return,
        };
        let (view, doc) = current!(cx.editor);
        let text = doc.text().slice(..);
        let selection = doc.selection(view.id);

        let change_pos = match surround::get_surround_pos(text, selection, from, count) {
            Ok(c) => c,
            Err(err) => {
                cx.editor.set_error(err.to_string());
                return;
            }
        };

        cx.on_next_key(move |cx, event| {
            let (view, doc) = current!(cx.editor);
            let to = match event.char() {
                Some(to) => to,
                None => return,
            };
            let (open, close) = surround::get_pair(to);
            let transaction = Transaction::change(
                doc.text(),
                change_pos.iter().enumerate().map(|(i, &pos)| {
                    let mut t = Tendril::new();
                    t.push(if i % 2 == 0 { open } else { close });
                    (pos, pos + 1, Some(t))
                }),
            );
            doc.apply(&transaction, view.id);
        });
    })
}

fn surround_delete(cx: &mut Context) {
    let count = cx.count();
    cx.on_next_key(move |cx, event| {
        let ch = match event.char() {
            Some(ch) => ch,
            None => return,
        };
        let (view, doc) = current!(cx.editor);
        let text = doc.text().slice(..);
        let selection = doc.selection(view.id);

        let change_pos = match surround::get_surround_pos(text, selection, ch, count) {
            Ok(c) => c,
            Err(err) => {
                cx.editor.set_error(err.to_string());
                return;
            }
        };

        let transaction =
            Transaction::change(doc.text(), change_pos.into_iter().map(|p| (p, p + 1, None)));
        doc.apply(&transaction, view.id);
    })
}

#[derive(Eq, PartialEq)]
enum ShellBehavior {
    Replace,
    Ignore,
    Insert,
    Append,
}

fn shell_pipe(cx: &mut Context) {
    shell(cx, "pipe:".into(), ShellBehavior::Replace);
}

fn shell_pipe_to(cx: &mut Context) {
    shell(cx, "pipe-to:".into(), ShellBehavior::Ignore);
}

fn shell_insert_output(cx: &mut Context) {
    shell(cx, "insert-output:".into(), ShellBehavior::Insert);
}

fn shell_append_output(cx: &mut Context) {
    shell(cx, "append-output:".into(), ShellBehavior::Append);
}

fn shell_keep_pipe(cx: &mut Context) {
    let prompt = Prompt::new(
        "keep-pipe:".into(),
        Some('|'),
        ui::completers::none,
        move |cx: &mut compositor::Context, input: &str, event: PromptEvent| {
            let shell = &cx.editor.config.shell;
            if event != PromptEvent::Validate {
                return;
            }
            if input.is_empty() {
                return;
            }
            let (view, doc) = current!(cx.editor);
            let selection = doc.selection(view.id);

            let mut ranges = SmallVec::with_capacity(selection.len());
            let old_index = selection.primary_index();
            let mut index: Option<usize> = None;
            let text = doc.text().slice(..);

            for (i, range) in selection.ranges().iter().enumerate() {
                let fragment = range.fragment(text);
                let (_output, success) = match shell_impl(shell, input, Some(fragment.as_bytes())) {
                    Ok(result) => result,
                    Err(err) => {
                        cx.editor.set_error(err.to_string());
                        return;
                    }
                };

                // if the process exits successfully, keep the selection
                if success {
                    ranges.push(*range);
                    if i >= old_index && index.is_none() {
                        index = Some(ranges.len() - 1);
                    }
                }
            }

            if ranges.is_empty() {
                cx.editor.set_error("No selections remaining");
                return;
            }

            let index = index.unwrap_or_else(|| ranges.len() - 1);
            doc.set_selection(view.id, Selection::new(ranges, index));
        },
    );

    cx.push_layer(Box::new(prompt));
}

fn shell_impl(
    shell: &[String],
    cmd: &str,
    input: Option<&[u8]>,
) -> anyhow::Result<(Tendril, bool)> {
    use std::io::Write;
    use std::process::{Command, Stdio};
    ensure!(!shell.is_empty(), "No shell set");

    let mut process = match Command::new(&shell[0])
        .args(&shell[1..])
        .arg(cmd)
        .stdin(Stdio::piped())
        .stdout(Stdio::piped())
        .stderr(Stdio::piped())
        .spawn()
    {
        Ok(process) => process,
        Err(e) => {
            log::error!("Failed to start shell: {}", e);
            return Err(e.into());
        }
    };
    if let Some(input) = input {
        let mut stdin = process.stdin.take().unwrap();
        stdin.write_all(input)?;
    }
    let output = process.wait_with_output()?;

    if !output.stderr.is_empty() {
        log::error!("Shell error: {}", String::from_utf8_lossy(&output.stderr));
    }

    let str = std::str::from_utf8(&output.stdout)
        .map_err(|_| anyhow!("Process did not output valid UTF-8"))?;
    let tendril = Tendril::from(str);
    Ok((tendril, output.status.success()))
}

fn shell(cx: &mut Context, prompt: Cow<'static, str>, behavior: ShellBehavior) {
    let pipe = match behavior {
        ShellBehavior::Replace | ShellBehavior::Ignore => true,
        ShellBehavior::Insert | ShellBehavior::Append => false,
    };
    let prompt = Prompt::new(
        prompt,
        Some('|'),
        ui::completers::none,
        move |cx: &mut compositor::Context, input: &str, event: PromptEvent| {
            let shell = &cx.editor.config.shell;
            if event != PromptEvent::Validate {
                return;
            }
            if input.is_empty() {
                return;
            }
            let (view, doc) = current!(cx.editor);
            let selection = doc.selection(view.id);

            let mut changes = Vec::with_capacity(selection.len());
            let text = doc.text().slice(..);

            for range in selection.ranges() {
                let fragment = range.fragment(text);
                let (output, success) =
                    match shell_impl(shell, input, pipe.then(|| fragment.as_bytes())) {
                        Ok(result) => result,
                        Err(err) => {
                            cx.editor.set_error(err.to_string());
                            return;
                        }
                    };

                if !success {
                    cx.editor.set_error("Command failed");
                    return;
                }

                let (from, to) = match behavior {
                    ShellBehavior::Replace => (range.from(), range.to()),
                    ShellBehavior::Insert => (range.from(), range.from()),
                    ShellBehavior::Append => (range.to(), range.to()),
                    _ => (range.from(), range.from()),
                };
                changes.push((from, to, Some(output)));
            }

            if behavior != ShellBehavior::Ignore {
                let transaction = Transaction::change(doc.text(), changes.into_iter());
                doc.apply(&transaction, view.id);
            }

            // after replace cursor may be out of bounds, do this to
            // make sure cursor is in view and update scroll as well
            view.ensure_cursor_in_view(doc, cx.editor.config.scrolloff);
        },
    );

    cx.push_layer(Box::new(prompt));
}

fn suspend(_cx: &mut Context) {
    #[cfg(not(windows))]
    signal_hook::low_level::raise(signal_hook::consts::signal::SIGTSTP).unwrap();
}

fn add_newline_above(cx: &mut Context) {
    add_newline_impl(cx, Open::Above);
}

fn add_newline_below(cx: &mut Context) {
    add_newline_impl(cx, Open::Below)
}

fn add_newline_impl(cx: &mut Context, open: Open) {
    let count = cx.count();
    let (view, doc) = current!(cx.editor);
    let selection = doc.selection(view.id);
    let text = doc.text();
    let slice = text.slice(..);

    let changes = selection.into_iter().map(|range| {
        let (start, end) = range.line_range(slice);
        let line = match open {
            Open::Above => start,
            Open::Below => end + 1,
        };
        let pos = text.line_to_char(line);
        (
            pos,
            pos,
            Some(doc.line_ending.as_str().repeat(count).into()),
        )
    });

    let transaction = Transaction::change(text, changes);
    doc.apply(&transaction, view.id);
}

/// Increment object under cursor by count.
fn increment(cx: &mut Context) {
    increment_impl(cx, cx.count() as i64);
}

/// Decrement object under cursor by count.
fn decrement(cx: &mut Context) {
    increment_impl(cx, -(cx.count() as i64));
}

/// Decrement object under cursor by `amount`.
fn increment_impl(cx: &mut Context, amount: i64) {
    let (view, doc) = current!(cx.editor);
    let selection = doc.selection(view.id);
    let text = doc.text().slice(..);

    let changes: Vec<_> = selection
        .ranges()
        .iter()
        .filter_map(|range| {
            let incrementor: Box<dyn Increment> =
                if let Some(incrementor) = DateTimeIncrementor::from_range(text, *range) {
                    Box::new(incrementor)
                } else if let Some(incrementor) = NumberIncrementor::from_range(text, *range) {
                    Box::new(incrementor)
                } else {
                    return None;
                };

            let (range, new_text) = incrementor.increment(amount);

            Some((range.from(), range.to(), Some(new_text)))
        })
        .collect();

    // Overlapping changes in a transaction will panic, so we need to find and remove them.
    // For example, if there are cursors on each of the year, month, and day of `2021-11-29`,
    // incrementing will give overlapping changes, with each change incrementing a different part of
    // the date. Since these conflict with each other we remove these changes from the transaction
    // so nothing happens.
    let mut overlapping_indexes = HashSet::new();
    for (i, changes) in changes.windows(2).enumerate() {
        if changes[0].1 > changes[1].0 {
            overlapping_indexes.insert(i);
            overlapping_indexes.insert(i + 1);
        }
    }
    let changes = changes.into_iter().enumerate().filter_map(|(i, change)| {
        if overlapping_indexes.contains(&i) {
            None
        } else {
            Some(change)
        }
    });

    if changes.clone().count() > 0 {
        let transaction = Transaction::change(doc.text(), changes);
        let transaction = transaction.with_selection(selection.clone());

        doc.apply(&transaction, view.id);
    }
}

fn record_macro(cx: &mut Context) {
    if let Some((reg, mut keys)) = cx.editor.macro_recording.take() {
        // Remove the keypress which ends the recording
        keys.pop();
        let s = keys
            .into_iter()
            .map(|key| {
                let s = key.to_string();
                if s.chars().count() == 1 {
                    s
                } else {
                    format!("<{}>", s)
                }
            })
            .collect::<String>();
        cx.editor.registers.get_mut(reg).write(vec![s]);
        cx.editor
            .set_status(format!("Recorded to register [{}]", reg));
    } else {
        let reg = cx.register.take().unwrap_or('@');
        cx.editor.macro_recording = Some((reg, Vec::new()));
        cx.editor
            .set_status(format!("Recording to register [{}]", reg));
    }
}

fn replay_macro(cx: &mut Context) {
    let reg = cx.register.unwrap_or('@');
    let keys: Vec<KeyEvent> = if let Some([keys_str]) = cx.editor.registers.read(reg) {
        match helix_view::input::parse_macro(keys_str) {
            Ok(keys) => keys,
            Err(err) => {
                cx.editor.set_error(format!("Invalid macro: {}", err));
                return;
            }
        }
    } else {
        cx.editor.set_error(format!("Register [{}] empty", reg));
        return;
    };

    let count = cx.count();
    cx.callback = Some(Box::new(
        move |compositor: &mut Compositor, cx: &mut compositor::Context| {
            for _ in 0..count {
                for &key in keys.iter() {
                    compositor.handle_event(crossterm::event::Event::Key(key.into()), cx);
                }
            }
        },
    ));
}<|MERGE_RESOLUTION|>--- conflicted
+++ resolved
@@ -404,8 +404,8 @@
         select_inside_class, "Select inside current class",
         select_around_function, "Select around current function",
         select_inside_function, "Select inside current function",
-        select_around_parameter, "Select around current parameter",
-        select_inside_parameter, "Select inside current parameter",
+        select_around_parameter, "Select around current argument/parameter",
+        select_inside_parameter, "Select inside current argument/parameter",
         select_around_cursor_pair, "Select around matching delimiter under cursor",
         select_inside_cursor_pair, "Select inside matching delimiter under cursor",
         select_around_pair, "Select around matching delimiter",
@@ -3930,23 +3930,18 @@
     goto_ts_object_impl(cx, "parameter", Direction::Backward)
 }
 
-<<<<<<< HEAD
+fn goto_next_comment(cx: &mut Context) {
+    goto_ts_object_impl(cx, "comment", Direction::Forward)
+}
+
+fn goto_prev_comment(cx: &mut Context) {
+    goto_ts_object_impl(cx, "comment", Direction::Backward)
+}
+
 enum TextObjectSel {
     Word(bool),
     Treesitter(&'static str),
     Matching(Option<char>),
-=======
-fn goto_next_comment(cx: &mut Context) {
-    goto_ts_object_impl(cx, "comment", Direction::Forward)
-}
-
-fn goto_prev_comment(cx: &mut Context) {
-    goto_ts_object_impl(cx, "comment", Direction::Backward)
-}
-
-fn select_textobject_around(cx: &mut Context) {
-    select_textobject(cx, textobject::TextObject::Around);
->>>>>>> bfa533fe
 }
 
 fn select_textobject(cx: &mut Context, objtype: textobject::TextObject, objsel: TextObjectSel) {
@@ -3975,37 +3970,11 @@
                         lang_config,
                         count,
                     )
-<<<<<<< HEAD
                 }
                 TextObjectSel::Matching(ch) => {
                     let ch = ch.unwrap_or_else(|| text.char(range.cursor(text)));
                     if ch.is_ascii_alphanumeric() {
                         return range;
-=======
-                };
-
-                let selection = doc.selection(view.id).clone().transform(|range| {
-                    match ch {
-                        'w' => textobject::textobject_word(text, range, objtype, count, false),
-                        'W' => textobject::textobject_word(text, range, objtype, count, true),
-                        'c' => textobject_treesitter("class", range),
-                        'f' => textobject_treesitter("function", range),
-                        'a' => textobject_treesitter("parameter", range),
-                        'o' => textobject_treesitter("comment", range),
-                        'm' => {
-                            let ch = text.char(range.cursor(text));
-                            if !ch.is_ascii_alphanumeric() {
-                                textobject::textobject_surround(text, range, objtype, ch, count)
-                            } else {
-                                range
-                            }
-                        }
-                        // TODO: cancel new ranges if inconsistent surround matches across lines
-                        ch if !ch.is_ascii_alphanumeric() => {
-                            textobject::textobject_surround(text, range, objtype, ch, count)
-                        }
-                        _ => range,
->>>>>>> bfa533fe
                     }
                     // TODO: cancel new ranges if inconsistent surround matches across lines
                     textobject::textobject_surround(text, range, objtype, ch, count)
@@ -4013,29 +3982,11 @@
             }
         });
 
-<<<<<<< HEAD
         doc.set_selection(view.id, selection);
     };
     textobject(cx.editor);
     cx.editor.last_motion = Some(Motion(Box::new(textobject)));
 }
-=======
-    if let Some((title, abbrev)) = match objtype {
-        textobject::TextObject::Inside => Some(("Match inside", "mi")),
-        textobject::TextObject::Around => Some(("Match around", "ma")),
-        _ => return,
-    } {
-        let help_text = [
-            ("w", "Word"),
-            ("W", "WORD"),
-            ("c", "Class (tree-sitter)"),
-            ("f", "Function (tree-sitter)"),
-            ("a", "Argument/parameter (tree-sitter)"),
-            ("o", "Comment (tree-sitter)"),
-            ("m", "Matching delimiter under cursor"),
-            (" ", "... or any character acting as a pair"),
-        ];
->>>>>>> bfa533fe
 
 macro_rules! select_textobject_commands {
     ( $($name:ident($objtype:ident, $objsel:ident($val:expr));)* ) => {
